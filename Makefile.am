AUTOMAKE_OPTIONS = foreign

bin_PROGRAMS = moxi
<<<<<<< HEAD
noinst_PROGRAMS = moxi-debug sizes testapp
=======
##pkginclude_HEADERS = protocol_binary.h
noinst_PROGRAMS = moxi-debug sizes testapp timedrun
>>>>>>> 6719f9d3

## INCLUDES is apparently not previously set, if you set it
##  change this
INCLUDES = $(CONFLATE_CFLAGS)
LIBS += $(CONFLATE_LIBS)

BUILT_SOURCES =

testapp_SOURCES = testapp.c util.c util.h

moxi_SOURCES = memcached.c memcached.h \
					genhash.c genhash.h genhash_int.h \
                    hash.c hash.h \
                    slabs.c slabs.h \
                    items.c items.h \
                    assoc.c assoc.h \
                    thread.c daemon.c \
                    stats.c stats.h \
                    util.c util.h \
                    trace.h cache.h \
                    work.c work.h \
                    cproxy.c cproxy.h \
                    cproxy_config.c \
                    cproxy_protocol.c \
                    cproxy_protocol_a2a.c \
                    cproxy_protocol_a2b.c \
                    cproxy_multiget.c \
                    cproxy_stats.c \
                    cproxy_front.c \
                    matcher.c matcher.h

<<<<<<< HEAD
TESTS = check_util check_moxi check_work
if BUILD_WITH_CONFLATE
TESTS += check_moxi_agent
endif
=======
timedrun_SOURCES = timedrun.c

TESTS = check_util check_moxi check_moxi_agent check_work
>>>>>>> 6719f9d3

check_PROGRAMS = check_util \
                 check_moxi \
                 check_work

if BUILD_WITH_CONFLATE
check_PROGRAMS += check_moxi_agent
endif


test_moxi:
	./t/moxi_all.pl

check_util_SOURCES = check_util.c util.c util.h
check_util_CFLAGS = @CHECK_CFLAGS@
check_util_LDADD = @CHECK_LIBS@

if BUILD_CACHE
moxi_SOURCES += cache.c
testapp_SOURCES += cache.c
endif

if BUILD_WITH_CONFLATE
moxi_SOURCES += agent.h agent_config.c agent_ping.c agent_stats.c
endif

if BUILD_SOLARIS_PRIVS
moxi_SOURCES += solaris_priv.c
endif

moxi_debug_SOURCES = $(moxi_SOURCES)
moxi_debug_CPPFLAGS = -I$(top_srcdir)/libmemcached-0.30 \
                      -I$(top_srcdir)/../libstrophe
moxi_CPPFLAGS = -DNDEBUG $(moxi_debug_CPPFLAGS)
moxi_debug_LDADD = @PROFILER_LDFLAGS@ \
                   libmemcached-0.30/libmemcached/libmemcached.la
moxi_debug_CFLAGS = @PROFILER_FLAGS@

moxi_LDADD = libmemcached-0.30/libmemcached/libmemcached.la
moxi_DEPENDENCIES =
moxi_debug_DEPENDENCIES =
CLEANFILES=

if BUILD_DTRACE
BUILT_SOURCES += memcached_dtrace.h
CLEANFILES += memcached_dtrace.h
endif

if DTRACE_INSTRUMENT_OBJ
moxi_LDADD += memcached_dtrace.o
moxi_DEPENDENCIES += memcached_dtrace.o
moxi_debug_LDADD += memcached_debug_dtrace.o
moxi_debug_DEPENDENCIES += memcached_debug_dtrace.o
CLEANFILES += memcached_dtrace.o memcached_debug_dtrace.o
endif

memcached_dtrace.h: memcached_dtrace.d
	${DTRACE} -h -s memcached_dtrace.d
	sed -e 's,void \*,const void \*,g' memcached_dtrace.h | \
            sed -e 's,char \*,const char \*,g' | tr '\t' ' ' > mmc_dtrace.tmp
	mv mmc_dtrace.tmp memcached_dtrace.h

memcached_dtrace.o: $(moxi_OBJECTS)
	$(DTRACE) $(DTRACEFLAGS) -G -o memcached_dtrace.o -s ${srcdir}/memcached_dtrace.d $(moxi_OBJECTS)

memcached_debug_dtrace.o: $(moxi_debug_OBJECTS)
	$(DTRACE) $(DTRACEFLAGS) -G -o memcached_debug_dtrace.o -s ${srcdir}/memcached_dtrace.d $(moxi_debug_OBJECTS)

SUBDIRS = doc libmemcached-0.30/libmemcached $(MAYBE_LIBCONFLATE)
DIST_SUBDIRS = doc libmemcached-0.30/libmemcached $(MAYBE_LIBCONFLATE)
DIST_DIRS = scripts
EXTRA_DIST = doc scripts TODO t memcached.spec memcached_dtrace.d version.m4 libmemcached-0.30 protocol_binary.h patches debian

MOSTLYCLEANFILES = *.gcov *.gcno *.gcda *.tcov

memcached-debug: moxi-debug
	cp moxi-debug memcached-debug

test: memcached-debug sizes testapp
	$(srcdir)/sizes
	$(srcdir)/testapp
	prove $(srcdir)/t
	@if test `basename $(PROFILER)` = "gcov"; then \
	  for file in moxi_debug-*.gc??; do \
	    mv -f $$file `echo $$file | sed 's/moxi_debug-//'`; \
	  done && \
	  for file in *.gcda; do \
	    srcfile=`echo $$file | sed 's/.gcda/.c/'`; \
	    if test -n "`echo $(moxi_debug_SOURCES) | grep $$srcfile`"; then \
	      echo `$(PROFILER) $$srcfile` | sed 's/'$$srcfile':.*//'; \
	    fi \
	  done \
	elif test `basename $(PROFILER)` = "tcov"; then \
	  files=`grep SRCFILE moxi-debug.profile/tcovd | sed 's/SRCFILE://' | sort | uniq` && \
	  $(PROFILER) -x moxi-debug.profile $$files 2>&1; \
	  for file in *.tcov; do \
	    srcfile=`echo $$file | sed 's/.tcov//'`; \
	    if test -n "`echo $(moxi_debug_SOURCES) | grep $$srcfile`"; then \
	      echo $$srcfile : `grep 'Percent of the file executed' $$file`; \
	    fi \
	  done \
	else :; fi

docs:
	(cat Doxyfile ; echo "PROJECT_NUMBER=`cat version.num`") | doxygen -

dist-hook:
	@if [ "x$(MAYBE_LIBCONFLATE)" = x ]; then \
	  echo "WARNING! WARNING! WARNING!: libconflate WILL NOT be bundled in distribution archive!"; \
	  echo "WARNING! WARNING! WARNING!: you should do 'make dist' after configuring with bundled libconflate (and libstrophe too)!!!!!"; \
	fi
	rm -rf $(distdir)/libmemcached-0.30/libmemcached/{.deps,.libs,*.lo,*.o,Makefile,*.la,libmemcached_config.h,stamp-h[0-9]}
	rm -f $(distdir)/*/*~ $(distdir)/t/lib/*~ $(distdir)/*~

install-data-hook:
	$(mkdir_p) $(DESTDIR)$(CONFLATE_DB_PATH)

check_work_SOURCES = check_work.c $(moxi_debug_SOURCES)
check_work_CFLAGS = @CHECK_CFLAGS@ $(moxi_debug_CPPFLAGS) -DMAIN_CHECK
check_work_LDADD = @CHECK_LIBS@ $(moxi_debug_LDADD)

check_moxi_SOURCES = check_moxi.c $(moxi_debug_SOURCES)
check_moxi_CFLAGS = @CHECK_CFLAGS@ $(moxi_debug_CPPFLAGS) -DMAIN_CHECK
check_moxi_LDADD = @CHECK_LIBS@ $(moxi_debug_LDADD)

if BUILD_WITH_CONFLATE
check_moxi_agent_SOURCES = check_moxi_agent.c redirects.c $(moxi_debug_SOURCES)
check_moxi_agent_CFLAGS = @CHECK_CFLAGS@ $(moxi_debug_CPPFLAGS) -DMAIN_CHECK -DREDIRECTS_FOR_MOCKS
check_moxi_agent_LDADD = @CHECK_LIBS@ $(moxi_debug_LDADD)
endif

check-syntax:
	$(COMPILE) -o /dev/null -S ${CHK_SOURCES}

fc_rpm_inner:
	-rm $(rpmtop)/SRPMS/moxi-$(VERSION)*.rpm
	-rm $(rpmtop)/RPMS/*/moxi-$(VERSION)*.rpm
	cp moxi-$(VERSION).tar.gz $(rpmtop)/SOURCES/
	rpmbuild -ba scripts/rpm/moxi.spec
	cp $(rpmtop)/SRPMS/moxi-$(VERSION)*.rpm .
	cp $(rpmtop)/RPMS/*/moxi{,-debuginfo}-$(VERSION)*.rpm .

fc_rpm: dist
	rpmtop=`rpm --eval "%{_topdir}"` $(MAKE) fc_rpm_inner<|MERGE_RESOLUTION|>--- conflicted
+++ resolved
@@ -1,12 +1,7 @@
 AUTOMAKE_OPTIONS = foreign
 
 bin_PROGRAMS = moxi
-<<<<<<< HEAD
-noinst_PROGRAMS = moxi-debug sizes testapp
-=======
-##pkginclude_HEADERS = protocol_binary.h
 noinst_PROGRAMS = moxi-debug sizes testapp timedrun
->>>>>>> 6719f9d3
 
 ## INCLUDES is apparently not previously set, if you set it
 ##  change this
@@ -38,16 +33,12 @@
                     cproxy_front.c \
                     matcher.c matcher.h
 
-<<<<<<< HEAD
+timedrun_SOURCES = timedrun.c
+
 TESTS = check_util check_moxi check_work
 if BUILD_WITH_CONFLATE
 TESTS += check_moxi_agent
 endif
-=======
-timedrun_SOURCES = timedrun.c
-
-TESTS = check_util check_moxi check_moxi_agent check_work
->>>>>>> 6719f9d3
 
 check_PROGRAMS = check_util \
                  check_moxi \

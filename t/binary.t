#!/usr/bin/perl

use strict;
use warnings;
use Test::More tests => 880;
use FindBin qw($Bin);
use lib "$Bin/lib";
use MemcachedTest;

my $server = new_memcached();
ok($server, "started the server");

# Based almost 100% off testClient.py which is:
# Copyright (c) 2007  Dustin Sallings <dustin@spy.net>

# Command constants
use constant CMD_GET        => 0x00;
use constant CMD_SET        => 0x01;
use constant CMD_ADD        => 0x02;
use constant CMD_REPLACE    => 0x03;
use constant CMD_DELETE     => 0x04;
use constant CMD_INCR       => 0x05;
use constant CMD_DECR       => 0x06;
use constant CMD_QUIT       => 0x07;
use constant CMD_FLUSH      => 0x08;
use constant CMD_GETQ       => 0x09;
use constant CMD_NOOP       => 0x0A;
use constant CMD_VERSION    => 0x0B;
use constant CMD_GETK       => 0x0C;
use constant CMD_GETKQ      => 0x0D;
use constant CMD_APPEND     => 0x0E;
use constant CMD_PREPEND    => 0x0F;
use constant CMD_STAT       => 0x10;
use constant CMD_SETQ       => 0x11;
use constant CMD_ADDQ       => 0x12;
use constant CMD_REPLACEQ   => 0x13;
use constant CMD_DELETEQ    => 0x14;
use constant CMD_INCREMENTQ => 0x15;
use constant CMD_DECREMENTQ => 0x16;
use constant CMD_QUITQ      => 0x17;
use constant CMD_FLUSHQ     => 0x18;
use constant CMD_APPENDQ    => 0x19;
use constant CMD_PREPENDQ   => 0x1A;

# REQ and RES formats are divided even though they currently share
# the same format, since they _could_ differ in the future.
use constant REQ_PKT_FMT      => "CCnCCnNNNN";
use constant RES_PKT_FMT      => "CCnCCnNNNN";
use constant INCRDECR_PKT_FMT => "NNNNN";
use constant MIN_RECV_BYTES   => length(pack(RES_PKT_FMT));
use constant REQ_MAGIC        => 0x80;
use constant RES_MAGIC        => 0x81;

my $mc = MC::Client->new;

# Let's turn on detail stats for all this stuff

$mc->stats('detail on');

my $check = sub {
    my ($key, $orig_flags, $orig_val) = @_;
    my ($flags, $val, $cas) = $mc->get($key);
    is($flags, $orig_flags, "Flags is set properly");
    ok($val eq $orig_val || $val == $orig_val, $val . " = " . $orig_val);
};

my $set = sub {
    my ($key, $exp, $orig_flags, $orig_value) = @_;
    $mc->set($key, $orig_value, $orig_flags, $exp);
    $check->($key, $orig_flags, $orig_value);
};

my $empty = sub {
    my $key = shift;
    my $rv =()= eval { $mc->get($key) };
    is($rv, 0, "Didn't get a result from get");
    ok($@->not_found, "We got a not found error when we expected one");
};

my $delete = sub {
    my ($key, $when) = @_;
    $mc->delete($key, $when);
    $empty->($key);
};

# diag "Test Version";
my $v = $mc->version;
ok(defined $v && length($v), "Proper version: $v");

# diag "Flushing...";
$mc->flush;

# diag "Noop";
$mc->noop;

# diag "Simple set/get";
$set->('x', 5, 19, "somevalue");

# diag "Delete";
$delete->('x');

# diag "Flush";
$set->('x', 5, 19, "somevaluex");
$set->('y', 5, 17, "somevaluey");
$mc->flush;
$empty->('x');
$empty->('y');

{
    # diag "Add";
    $empty->('i');
    $mc->add('i', 'ex', 5, 10);
    $check->('i', 5, "ex");

    my $rv =()= eval { $mc->add('i', "ex2", 10, 5) };
    is($rv, 0, "Add didn't return anything");
    ok($@->exists, "Expected exists error received");
    $check->('i', 5, "ex");
}

{
    # diag "Too big.";
    $empty->('toobig');
    $mc->set('toobig', 'not too big', 10, 10);
    eval {
        my $bigval = ("x" x (1024*1024)) . "x";
        $mc->set('toobig', $bigval, 10, 10);
    };
    ok($@->too_big, "Was too big");
    $empty->('toobig');
}

{
    # diag "Replace";
    $empty->('j');

    my $rv =()= eval { $mc->replace('j', "ex", 19, 5) };
    is($rv, 0, "Replace didn't return anything");
    ok($@->not_found, "Expected not_found error received");
    $empty->('j');
    $mc->add('j', "ex2", 14, 5);
    $check->('j', 14, "ex2");
    $mc->replace('j', "ex3", 24, 5);
    $check->('j', 24, "ex3");
}

{
    # diag "MultiGet";
    $mc->add('xx', "ex", 1, 5);
    $mc->add('wye', "why", 2, 5);
    my $rv = $mc->get_multi(qw(xx wye zed));

    # CAS is returned with all gets.
    $rv->{xx}->[2]  = 0;
    $rv->{wye}->[2] = 0;
    is_deeply($rv->{xx}, [1, 'ex', 0], "X is correct");
    is_deeply($rv->{wye}, [2, 'why', 0], "Y is correct");
    is(keys(%$rv), 2, "Got only two answers like we expect");
}

# diag "Test increment";
$mc->flush;
is($mc->incr("x"), 0, "First incr call is zero");
is($mc->incr("x"), 1, "Second incr call is one");
is($mc->incr("x", 211), 212, "Adding 211 gives you 212");
is($mc->incr("x", 2**33), 8589934804, "Blast the 32bit border");

# diag "Issue 48 - incrementing plain text.";
{
    $mc->set("issue48", "text", 0, 0);
    my $rv =()= eval { $mc->incr('issue48'); };
    ok($@ && $@->delta_badval, "Expected invalid value when incrementing text.");
    $check->('issue48', 0, "text");

<<<<<<< HEAD
    my $rv =()= eval { $mc->decr('issue48'); };
=======
    $rv =()= eval { $mc->decr('issue48'); };
>>>>>>> f7399f20
    ok($@ && $@->delta_badval, "Expected invalid value when decrementing text.");
    $check->('issue48', 0, "text");
}


# diag "Test decrement";
$mc->flush;
is($mc->incr("x", undef, 5), 5, "Initial value");
is($mc->decr("x"), 4, "Decrease by one");
is($mc->decr("x", 211), 0, "Floor is zero");

{
    # diag "bug21";
    $mc->add("bug21", "9223372036854775807", 0, 0);
    is($mc->incr("bug21"), 9223372036854775808, "First incr for bug21.");
    is($mc->incr("bug21"), 9223372036854775809, "Second incr for bug21.");
    is($mc->decr("bug21"), 9223372036854775808, "Decr for bug21.");
}

{
    # diag "CAS";
    $mc->flush;

    {
        my $rv =()= eval { $mc->set("x", "bad value", 19, 5, 0x7FFFFFFFFF) };
        is($rv, 0, "Empty return on expected failure");
        ok($@->not_found, "Error was 'not found' as expected");
    }

    $mc->add("x", "original value", 5, 19);

    my ($flags, $val, $i) = $mc->get("x");
    is($val, "original value", "->gets returned proper value");

    {
        my $rv =()= eval { $mc->set("x", "broken value", 19, 5, $i+1) };
        is($rv, 0, "Empty return on expected failure (1)");
        ok($@->exists, "Expected error state of 'exists' (1)");
    }

    $mc->set("x", "new value", 19, 5, $i);

    my ($newflags, $newval, $newi) = $mc->get("x");
    is($newval, "new value", "CAS properly overwrote value");

    {
        my $rv =()= eval { $mc->set("x", "replay value", 19, 5,  $i) };
        is($rv, 0, "Empty return on expected failure (2)");
        ok($@->exists, "Expected error state of 'exists' (2)");
    }
}

# diag "Silent set.";
$mc->silent_mutation(::CMD_SETQ, 'silentset', 'silentsetval');

# diag "Silent add.";
$mc->silent_mutation(::CMD_ADDQ, 'silentadd', 'silentaddval');

# diag "Silent replace.";
{
    my $key = "silentreplace";
    my $extra = pack "NN", 829, 0;
    $empty->($key);
    # $mc->send_silent(::CMD_REPLACEQ, $key, 'somevalue', 7278552, $extra, 0);
    # $empty->($key);

    $mc->add($key, "xval", 831, 0);
    $check->($key, 831, 'xval');

    $mc->send_silent(::CMD_REPLACEQ, $key, 'somevalue', 7278552, $extra, 0);
    $check->($key, 829, 'somevalue');
}

# diag "Silent delete";
{
    my $key = "silentdelete";
    $empty->($key);
    $mc->set($key, "some val", 19, 0);
    $mc->send_silent(::CMD_DELETEQ, $key, '', 772);
    $empty->($key);
}

# diag "Silent increment";
{
    my $key = "silentincr";
    my $opaque = 98428747;
    $empty->($key);
    $mc->silent_incrdecr(::CMD_INCREMENTQ, $key, 0, 0, 0);
    is($mc->incr($key, 0), 0, "First call is 0");

    $mc->silent_incrdecr(::CMD_INCREMENTQ, $key, 8, 0, 0);
    is($mc->incr($key, 0), 8);
}

# diag "Silent decrement";
{
    my $key = "silentdecr";
    my $opaque = 98428147;
    $empty->($key);
    $mc->silent_incrdecr(::CMD_DECREMENTQ, $key, 0, 185, 0);
    is($mc->incr($key, 0), 185);

    $mc->silent_incrdecr(::CMD_DECREMENTQ, $key, 8, 0, 0);
    is($mc->incr($key, 0), 177);
}

# diag "Silent flush";
{
    $set->('x', 5, 19, "somevaluex");
    $set->('y', 5, 17, "somevaluey");
    $mc->send_silent(::CMD_FLUSHQ, '', '', 2775256);
    $empty->('x');
    $empty->('y');
}

# diag "Append";
{
    my $key = "appendkey";
    my $value = "some value";
    $set->($key, 8, 19, $value);
    $mc->_append_prepend(::CMD_APPEND, $key, " more");
    $check->($key, 19, $value . " more");
}

# diag "Prepend";
{
    my $key = "prependkey";
    my $value = "some value";
    $set->($key, 8, 19, $value);
    $mc->_append_prepend(::CMD_PREPEND, $key, "prefixed ");
    $check->($key, 19, "prefixed " . $value);
}

# diag "Silent append";
{
    my $key = "appendqkey";
    my $value = "some value";
    $set->($key, 8, 19, $value);
    $mc->send_silent(::CMD_APPENDQ, $key, " more", 7284492);
    $check->($key, 19, $value . " more");
}

# diag "Silent prepend";
{
    my $key = "prependqkey";
    my $value = "some value";
    $set->($key, 8, 19, $value);
    $mc->send_silent(::CMD_PREPENDQ, $key, "prefixed ", 7284492);
    $check->($key, 19, "prefixed " . $value);
}

# diag "Leaky binary get test.";
# # http://code.google.com/p/memcached/issues/detail?id=16
{
    # Get a new socket so we can speak text to it.
    my $sock = $server->new_sock;
    my $max = 1024 * 1024;
    my $big = "a big value that's > .5M and < 1M. ";
    while (length($big) * 2 < $max) {
        $big = $big . $big;
    }
    my $biglen = length($big);

    for(1..100) {
        my $key = "some_key_$_";
        # print STDERR "Key is $key\n";
        # print $sock "set $key 0 0 $vallen\r\n$value\r\n";
        print $sock "set $key 0 0 $biglen\r\n$big\r\n";
        is(scalar <$sock>, "STORED\r\n", "stored big");
        my ($f, $v, $c) = $mc->get($key);
    }
}

# diag "Test stats settings."
{
    my %stats = $mc->stats('settings');

    is(1024, $stats{'maxconns'});
    is('NULL', $stats{'domain_socket'});
    is('on', $stats{'evictions'});
    is('yes', $stats{'cas_enabled'});
}

# Along with the assertion added to the code to verify we're staying
# within bounds when we do a stats detail dump (detail turned on at
# the top).
my %stats = $mc->stats('detail dump');

# ######################################################################
# Test ends around here.
# ######################################################################

package MC::Client;

use strict;
use warnings;
use fields qw(socket);
use IO::Socket::INET;

sub new {
    my $self = shift;
    my $sock = $server->sock;
    $self = fields::new($self);
    $self->{socket} = $sock;
    return $self;
}

sub send_command {
    my $self = shift;
    die "Not enough args to send_command" unless @_ >= 4;
    my ($cmd, $key, $val, $opaque, $extra_header, $cas) = @_;

    $extra_header = '' unless defined $extra_header;
    my $keylen    = length($key);
    my $vallen    = length($val);
    my $extralen  = length($extra_header);
    my $datatype  = 0;  # field for future use
    my $reserved  = 0;  # field for future use
    my $totallen  = $keylen + $vallen + $extralen;
    my $ident_hi  = 0;
    my $ident_lo  = 0;

    if ($cas) {
        $ident_hi = int($cas / 2 ** 32);
        $ident_lo = int($cas % 2 ** 32);
    }

    my $msg = pack(::REQ_PKT_FMT, ::REQ_MAGIC, $cmd, $keylen, $extralen,
                   $datatype, $reserved, $totallen, $opaque, $ident_hi,
                   $ident_lo);

    my $full_msg = $msg . $extra_header . $key . $val;
    my $sent = $self->{socket}->send($full_msg);
    if($sent != length($full_msg)) {
        die("only sent $sent of " . length($full_msg) . " bytes");
    }
}

# Send a silent command and ensure it doesn't respond.
sub send_silent {
    my $self = shift;
    die "Not enough args to send_silent" unless @_ >= 4;
    my ($cmd, $key, $val, $opaque, $extra_header, $cas) = @_;

    $self->send_command($cmd, $key, $val, $opaque, $extra_header, $cas);
    $self->send_command(::CMD_NOOP, '', '', $opaque + 1);

    my ($ropaque, $data) = $self->_handle_single_response;
    Test::More::is($ropaque, $opaque + 1);
}

sub silent_mutation {
    my $self = shift;
    my ($cmd, $key, $value) = @_;

    $empty->($key);
    my $extra = pack "NN", 82, 0;
    $mc->send_silent($cmd, $key, $value, 7278552, $extra, 0);
    $check->($key, 82, $value);
}

sub _handle_single_response {
    my $self = shift;
    my $myopaque = shift;

    $self->{socket}->recv(my $response, ::MIN_RECV_BYTES);
    Test::More::is(length($response), ::MIN_RECV_BYTES, "Expected read length");

    my ($magic, $cmd, $keylen, $extralen, $datatype, $status, $remaining,
        $opaque, $ident_hi, $ident_lo) = unpack(::RES_PKT_FMT, $response);
    Test::More::is($magic, ::RES_MAGIC, "Got proper response magic");

    return ($opaque, '', '', 0) if($remaining == 0);

    # fetch the value
    my $rv="";
    while($remaining - length($rv) > 0) {
        $self->{socket}->recv(my $buf, $remaining - length($rv));
        $rv .= $buf;
    }
    if(length($rv) != $remaining) {
        my $found = length($rv);
        die("Expected $remaining bytes, got $found");
    }

    if (defined $myopaque) {
        Test::More::is($opaque, $myopaque, "Expected opaque");
    } else {
        Test::More::pass("Implicit pass since myopaque is undefined");
    }

    my $cas = ($ident_hi * 2 ** 32) + $ident_lo;

    if ($status) {
        die MC::Error->new($status, $rv);
    }

    return ($opaque, $rv, $cas, $keylen);
}

sub _do_command {
    my $self = shift;
    die unless @_ >= 3;
    my ($cmd, $key, $val, $extra_header, $cas) = @_;

    $extra_header = '' unless defined $extra_header;
    my $opaque = int(rand(2**32));
    $self->send_command($cmd, $key, $val, $opaque, $extra_header, $cas);
    my (undef, $rv, $rcas) = $self->_handle_single_response($opaque);
    return ($rv, $rcas);
}

sub _incrdecr_header {
    my $self = shift;
    my ($amt, $init, $exp) = @_;

    my $amt_hi = int($amt / 2 ** 32);
    my $amt_lo = int($amt % 2 ** 32);

    my $init_hi = int($init / 2 ** 32);
    my $init_lo = int($init % 2 ** 32);

    my $extra_header = pack(::INCRDECR_PKT_FMT, $amt_hi, $amt_lo, $init_hi,
                            $init_lo, $exp);

    return $extra_header;
}

sub _incrdecr {
    my $self = shift;
    my ($cmd, $key, $amt, $init, $exp) = @_;

    my ($data, undef) = $self->_do_command($cmd, $key, '',
                                           $self->_incrdecr_header($amt, $init, $exp));

    my $header = substr $data, 0, 8, '';
    my ($resp_hi, $resp_lo) = unpack "NN", $header;
    my $resp = ($resp_hi * 2 ** 32) + $resp_lo;

    return $resp;
}

sub silent_incrdecr {
    my $self = shift;
    my ($cmd, $key, $amt, $init, $exp) = @_;
    my $opaque = 8275753;

    $mc->send_silent($cmd, $key, '', $opaque,
                     $mc->_incrdecr_header($amt, $init, $exp));
}

sub stats {
    my $self = shift;
    my $key  = shift;
    my $cas = 0;
    my $opaque = int(rand(2**32));
    $self->send_command(::CMD_STAT, $key, '', $opaque, '', $cas);

    my %rv = ();
    my $found_key = '';
    my $found_val = '';
    do {
        my ($op, $data, $cas, $keylen) = $self->_handle_single_response($opaque);
        if($keylen > 0) {
            $found_key = substr($data, 0, $keylen);
            $found_val = substr($data, $keylen);
            $rv{$found_key} = $found_val;
        } else {
            $found_key = '';
        }
    } while($found_key ne '');
    return %rv;
}

sub get {
    my $self = shift;
    my $key  = shift;
    my ($rv, $cas) = $self->_do_command(::CMD_GET, $key, '', '');

    my $header = substr $rv, 0, 4, '';
    my $flags  = unpack("N", $header);

    return ($flags, $rv, $cas);
}

sub get_multi {
    my $self = shift;
    my @keys = @_;

    for (my $i = 0; $i < @keys; $i++) {
        $self->send_command(::CMD_GETQ, $keys[$i], '', $i, '', 0);
    }

    my $terminal = @keys + 10;
    $self->send_command(::CMD_NOOP, '', '', $terminal);

    my %return;
    while (1) {
        my ($opaque, $data) = $self->_handle_single_response;
        last if $opaque == $terminal;

        my $header = substr $data, 0, 4, '';
        my $flags  = unpack("N", $header);

        $return{$keys[$opaque]} = [$flags, $data];
    }

    return %return if wantarray;
    return \%return;
}

sub version {
    my $self = shift;
    return $self->_do_command(::CMD_VERSION, '', '');
}

sub flush {
    my $self = shift;
    return $self->_do_command(::CMD_FLUSH, '', '');
}

sub add {
    my $self = shift;
    my ($key, $val, $flags, $expire) = @_;
    my $extra_header = pack "NN", $flags, $expire;
    my $cas = 0;
    return $self->_do_command(::CMD_ADD, $key, $val, $extra_header, $cas);
}

sub set {
    my $self = shift;
    my ($key, $val, $flags, $expire, $cas) = @_;
    my $extra_header = pack "NN", $flags, $expire;
    return $self->_do_command(::CMD_SET, $key, $val, $extra_header, $cas);
}

sub _append_prepend {
    my $self = shift;
    my ($cmd, $key, $val, $cas) = @_;
    return $self->_do_command($cmd, $key, $val, '', $cas);
}

sub replace {
    my $self = shift;
    my ($key, $val, $flags, $expire) = @_;
    my $extra_header = pack "NN", $flags, $expire;
    my $cas = 0;
    return $self->_do_command(::CMD_REPLACE, $key, $val, $extra_header, $cas);
}

sub delete {
    my $self = shift;
    my ($key) = @_;
    return $self->_do_command(::CMD_DELETE, $key, '');
}

sub incr {
    my $self = shift;
    my ($key, $amt, $init, $exp) = @_;
    $amt = 1 unless defined $amt;
    $init = 0 unless defined $init;
    $exp = 0 unless defined $exp;

    return $self->_incrdecr(::CMD_INCR, $key, $amt, $init, $exp);
}

sub decr {
    my $self = shift;
    my ($key, $amt, $init, $exp) = @_;
    $amt = 1 unless defined $amt;
    $init = 0 unless defined $init;
    $exp = 0 unless defined $exp;

    return $self->_incrdecr(::CMD_DECR, $key, $amt, $init, $exp);
}

sub noop {
    my $self = shift;
    return $self->_do_command(::CMD_NOOP, '', '');
}

package MC::Error;

use strict;
use warnings;

use constant ERR_UNKNOWN_CMD  => 0x81;
use constant ERR_NOT_FOUND    => 0x1;
use constant ERR_EXISTS       => 0x2;
use constant ERR_TOO_BIG      => 0x3;
use constant ERR_EINVAL       => 0x4;
use constant ERR_NOT_STORED   => 0x5;
use constant ERR_DELTA_BADVAL => 0x6;

use overload '""' => sub {
    my $self = shift;
    return "Memcache Error ($self->[0]): $self->[1]";
};

sub new {
    my $class = shift;
    my $error = [@_];
    my $self = bless $error, (ref $class || $class);

    return $self;
}

sub not_found {
    my $self = shift;
    return $self->[0] == ERR_NOT_FOUND;
}

sub exists {
    my $self = shift;
    return $self->[0] == ERR_EXISTS;
}

sub too_big {
    my $self = shift;
    return $self->[0] == ERR_TOO_BIG;
}

sub delta_badval {
    my $self = shift;
    return $self->[0] == ERR_DELTA_BADVAL;
}

# vim: filetype=perl
<|MERGE_RESOLUTION|>--- conflicted
+++ resolved
@@ -172,11 +172,7 @@
     ok($@ && $@->delta_badval, "Expected invalid value when incrementing text.");
     $check->('issue48', 0, "text");
 
-<<<<<<< HEAD
-    my $rv =()= eval { $mc->decr('issue48'); };
-=======
     $rv =()= eval { $mc->decr('issue48'); };
->>>>>>> f7399f20
     ok($@ && $@->delta_badval, "Expected invalid value when decrementing text.");
     $check->('issue48', 0, "text");
 }

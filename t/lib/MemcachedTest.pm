--- conflicted
+++ resolved
@@ -159,12 +159,8 @@
     croak("memcached binary not executable\n") unless -x _;
 
     unless ($childpid) {
-<<<<<<< HEAD
         setpgrp();
-        exec "$exe $args";
-=======
         exec "$builddir/timedrun 600 $exe $args";
->>>>>>> 6719f9d3
         exit; # never gets here.
     }
     setpgrp($childpid, $childpid);

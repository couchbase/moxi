--- conflicted
+++ resolved
@@ -20,13 +20,10 @@
     enum conn_states  init_state;
     int               event_flags;
     int               read_buffer_size;
-<<<<<<< HEAD
     enum protocol     protocol;
+    enum network_transport     transport;
     conn_funcs       *funcs;
     void             *extra;
-=======
-    enum network_transport     transport;
->>>>>>> c666e344
     CQ_ITEM          *next;
 };
 
@@ -282,12 +279,11 @@
 
     if (NULL != item) {
         conn *c = conn_new(item->sfd, item->init_state, item->event_flags,
-<<<<<<< HEAD
-                           item->read_buffer_size, item->protocol, me->base,
+                           item->read_buffer_size,
+                           item->protocol,
+                           item->transport,
+                           me->base,
                            item->funcs, item->extra);
-=======
-                           item->read_buffer_size, item->transport, me->base);
->>>>>>> c666e344
         if (c == NULL) {
             if (IS_UDP(item->transport)) {
                 fprintf(stderr, "Can't listen for events on UDP socket\n");
@@ -315,13 +311,10 @@
  * of an incoming connection.
  */
 void dispatch_conn_new(int sfd, enum conn_states init_state, int event_flags,
-<<<<<<< HEAD
-                       int read_buffer_size, enum protocol prot,
+                       int read_buffer_size,
+                       enum protocol prot,
+                       enum network_transport transport,
                        conn_funcs *funcs, void *extra) {
-=======
-                       int read_buffer_size, enum network_transport transport) {
-    CQ_ITEM *item = cqi_new();
->>>>>>> c666e344
     int tid = last_thread % (settings.num_threads - 1);
 
     /* Skip the dispatch thread (0) */
@@ -330,12 +323,15 @@
     last_thread = tid;
 
     dispatch_conn_new_to_thread(tid, sfd, init_state, event_flags,
-                                read_buffer_size, prot, funcs, extra);
+                                read_buffer_size,
+                                prot, transport,
+                                funcs, extra);
 }
 
 void dispatch_conn_new_to_thread(int tid, int sfd, enum conn_states init_state,
                                  int event_flags, int read_buffer_size,
                                  enum protocol prot,
+                                 enum network_transport transport,
                                  conn_funcs *funcs, void *extra) {
     assert(tid > 0);
     assert(tid < settings.num_threads);
@@ -348,13 +344,10 @@
     item->init_state = init_state;
     item->event_flags = event_flags;
     item->read_buffer_size = read_buffer_size;
-<<<<<<< HEAD
     item->protocol = prot;
+    item->transport = transport;
     item->funcs = funcs;
     item->extra = extra;
-=======
-    item->transport = transport;
->>>>>>> c666e344
 
     cq_push(thread->new_conn_queue, item);
 

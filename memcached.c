/* -*- Mode: C; tab-width: 4; c-basic-offset: 4; indent-tabs-mode: nil -*- */
/*
 *  memcached - memory caching daemon
 *
 *       http://www.danga.com/memcached/
 *
 *  Copyright 2003 Danga Interactive, Inc.  All rights reserved.
 *
 *  Use and distribution licensed under the BSD license.  See
 *  the LICENSE file for full text.
 *
 *  Authors:
 *      Anatoly Vorobey <mellon@pobox.com>
 *      Brad Fitzpatrick <brad@danga.com>
 */
#include "memcached.h"
#include <sys/stat.h>
#include <sys/socket.h>
#include <sys/un.h>
#include <signal.h>
#include <sys/resource.h>
#include <sys/uio.h>
#include <ctype.h>
#include <stdarg.h>

/* some POSIX systems need the following definition
 * to get mlockall flags out of sys/mman.h.  */
#ifndef _P1003_1B_VISIBLE
#define _P1003_1B_VISIBLE
#endif
/* need this to get IOV_MAX on some platforms. */
#ifndef __need_IOV_MAX
#define __need_IOV_MAX
#endif
#include <pwd.h>
#include <sys/mman.h>
#include <fcntl.h>
#include <netinet/tcp.h>
#include <arpa/inet.h>
#include <errno.h>
#include <stdlib.h>
#include <stdio.h>
#include <string.h>
#include <time.h>
#include <assert.h>
#include <limits.h>
#include <sysexits.h>

#include "cproxy.h"

/* FreeBSD 4.x doesn't have IOV_MAX exposed. */
#ifndef IOV_MAX
#if defined(__FreeBSD__) || defined(__APPLE__)
# define IOV_MAX 1024
#endif
#endif

/*
 * forward declarations
 */
static int new_socket(struct addrinfo *ai);

enum try_read_result {
    READ_DATA_RECEIVED,
    READ_NO_DATA_RECEIVED,
    READ_ERROR,            /** an error occured (on the socket) (or client closed connection) */
    READ_MEMORY_ERROR      /** failed to allocate more memory */
};

static enum try_read_result try_read_network(conn *c);
static enum try_read_result try_read_udp(conn *c);

/* stats */
static void stats_init(void);

/* defaults */
static void settings_init(void);

/* event handling, network IO */
static void event_handler(const int fd, const short which, void *arg);
static void conn_close(conn *c);
static void conn_init(void);
static void write_and_free(conn *c, char *buf, int bytes);

/* time handling */
static rel_time_t realtime(const time_t exptime);
static void set_current_time(void);  /* update the global variable holding
                              global 32-bit seconds-since-start time
                              (to avoid 64 bit time_t) */

static void conn_free(conn *c);

/** exported globals **/
struct stats stats;
struct settings settings;
time_t process_started;     /* when the process was started */
conn *listen_conn = NULL;

/** file scope variables **/
static struct event_base *main_base;

enum transmit_result {
    TRANSMIT_COMPLETE,   /** All done writing. */
    TRANSMIT_INCOMPLETE, /** More data remaining to write. */
    TRANSMIT_SOFT_ERROR, /** Can't write any more right now. */
    TRANSMIT_HARD_ERROR  /** Can't write (c->state is set to conn_closing) */
};

static enum transmit_result transmit(conn *c);

conn_funcs conn_funcs_default = {
    .conn_init                   = NULL,
    .conn_close                  = NULL,
    .conn_process_ascii_command  = process_command,
    .conn_process_binary_command = dispatch_bin_command,
    .conn_complete_nread_ascii   = complete_nread_ascii,
    .conn_complete_nread_binary  = complete_nread_binary,
    .conn_pause                  = NULL,
    .conn_realtime               = realtime,
    .conn_binary_command_magic   = PROTOCOL_BINARY_REQ
};

#ifdef MAIN_CHECK
int main_check(int argc, char **argv);
#endif

/*
 * given time value that's either unix time or delta from current unix time, return
 * unix time. Use the fact that delta can't exceed one month (and real time value can't
 * be that low).
 */
static rel_time_t realtime(const time_t exptime) {
    /* no. of seconds in 30 days - largest possible delta exptime */

    if (exptime == 0) return 0; /* 0 means never expire */

    if (exptime > REALTIME_MAXDELTA) {
        /* if item expiration is at/before the server started, give it an
           expiration time of 1 second after the server started.
           (because 0 means don't expire).  without this, we'd
           underflow and wrap around to some large value way in the
           future, effectively making items expiring in the past
           really expiring never */
        if (exptime <= process_started)
            return (rel_time_t)1;
        return (rel_time_t)(exptime - process_started);
    } else {
        return (rel_time_t)(exptime + current_time);
    }
}

static void stats_init(void) {
    stats.curr_items = stats.total_items = stats.curr_conns = stats.total_conns = stats.conn_structs = 0;
    stats.get_cmds = stats.set_cmds = stats.get_hits = stats.get_misses = stats.evictions = 0;
    stats.curr_bytes = stats.listen_disabled_num = 0;
    stats.accepting_conns = true; /* assuming we start in this state. */

    /* make the time we started always be 2 seconds before we really
       did, so time(0) - time.started is never zero.  if so, things
       like 'settings.oldest_live' which act as booleans as well as
       values are now false in boolean context... */
    process_started = time(0) - 2;
    stats_prefix_init();
}

static void stats_reset(void) {
    STATS_LOCK();
    stats.total_items = stats.total_conns = 0;
    stats.evictions = 0;
    stats.listen_disabled_num = 0;
    stats_prefix_clear();
    STATS_UNLOCK();
    threadlocal_stats_reset();
    item_stats_reset();
}

static void settings_init(void) {
    settings.use_cas = true;
    settings.access = 0700;
    settings.port = -1;    // Formerly 11211, -1 means unspecified, 0 means off.
    settings.udpport = -1; // Formerly 11211, -1 means unspecified, 0 means off.
    /* By default this string should be NULL for getaddrinfo() */
    settings.inter = NULL;
    settings.maxbytes = 64 * 1024 * 1024; /* default is 64MB */
    settings.maxconns = 1024;         /* to limit connections-related memory to about 5MB */
    settings.verbose = 0;
    settings.oldest_live = 0;
    settings.evict_to_free = 1;       /* push old items out of cache when memory runs out */
    settings.socketpath = NULL;       /* by default, not using a unix socket */
    settings.factor = 1.25;
    settings.chunk_size = 48;         /* space for a modest key and value */
    settings.num_threads = 4 + 1;     /* N workers + 1 dispatcher */
    settings.prefix_delimiter = ':';
    settings.detail_enabled = 0;
    settings.reqs_per_event = 20;
    settings.backlog = 1024;
    settings.binding_protocol = negotiating_prot;
}

/*
 * Adds a message header to a connection.
 *
 * Returns 0 on success, -1 on out-of-memory.
 */
int add_msghdr(conn *c) {
    struct msghdr *msg;

    assert(c != NULL);

    if (c->msgsize == c->msgused) {
        msg = realloc(c->msglist, c->msgsize * 2 * sizeof(struct msghdr));
        if (! msg)
            return -1;
        c->msglist = msg;
        c->msgsize *= 2;
    }

    msg = c->msglist + c->msgused;

    /* this wipes msg_iovlen, msg_control, msg_controllen, and
       msg_flags, the last 3 of which aren't defined on solaris: */
    memset(msg, 0, sizeof(struct msghdr));

    msg->msg_iov = &c->iov[c->iovused];

    if (c->request_addr_size > 0) {
        msg->msg_name = &c->request_addr;
        msg->msg_namelen = c->request_addr_size;
    }

    c->msgbytes = 0;
    c->msgused++;

    if (IS_UDP(c->transport)) {
        /* Leave room for the UDP header, which we'll fill in later. */
        return add_iov(c, NULL, UDP_HEADER_SIZE);
    }

    return 0;
}


/*
 * Free list management for connections.
 */

static conn **freeconns;
static int freetotal;
static int freecurr;
/* Lock for connection freelist */
static pthread_mutex_t conn_lock = PTHREAD_MUTEX_INITIALIZER;


static void conn_init(void) {
    freetotal = 200;
    freecurr = 0;
    if ((freeconns = calloc(freetotal, sizeof(conn *))) == NULL) {
        fprintf(stderr, "Failed to allocate connection structures\n");
    }
    return;
}

/*
 * Returns a connection from the freelist, if any.
 */
conn *conn_from_freelist() {
    conn *c;

    pthread_mutex_lock(&conn_lock);
    if (freecurr > 0) {
        c = freeconns[--freecurr];
    } else {
        c = NULL;
    }
    pthread_mutex_unlock(&conn_lock);

    return c;
}

/*
 * Adds a connection to the freelist. 0 = success.
 */
bool conn_add_to_freelist(conn *c) {
    bool ret = true;
    pthread_mutex_lock(&conn_lock);
    if (freecurr < freetotal) {
        freeconns[freecurr++] = c;
        ret = false;
    } else {
        /* try to enlarge free connections array */
        size_t newsize = freetotal * 2;
        conn **new_freeconns = realloc(freeconns, sizeof(conn *) * newsize);
        if (new_freeconns) {
            freetotal = newsize;
            freeconns = new_freeconns;
            freeconns[freecurr++] = c;
            ret = false;
        }
    }
    pthread_mutex_unlock(&conn_lock);
    return ret;
}

static const char *prot_text(enum protocol prot) {
    char *rv = "unknown";
    switch(prot) {
        case ascii_prot:
            rv = "ascii";
            break;
        case binary_prot:
            rv = "binary";
            break;
        case proxy_upstream_ascii_prot:
            rv = "proxy-upstream-ascii";
            break;
        case proxy_upstream_binary_prot:
            rv = "proxy-upstream-binary";
            break;
        case proxy_downstream_ascii_prot:
            rv = "proxy-downstream-ascii";
            break;
        case proxy_downstream_binary_prot:
            rv = "proxy-downstream-binary";
            break;
        case negotiating_prot:
            rv = "auto-negotiate";
            break;
    }
    return rv;
}

conn *conn_new(const int sfd, enum conn_states init_state,
               const int event_flags,
               const int read_buffer_size,
               enum protocol prot,
               enum network_transport transport,
               struct event_base *base,
               conn_funcs *funcs, void *extra) {
    conn *c = conn_from_freelist();

    if (NULL == c) {
        if (!(c = (conn *)calloc(1, sizeof(conn)))) {
            fprintf(stderr, "calloc()\n");
            return NULL;
        }
        MEMCACHED_CONN_CREATE(c);

        c->rbuf = c->wbuf = 0;
        c->ilist = 0;
        c->suffixlist = 0;
        c->iov = 0;
        c->msglist = 0;
        c->hdrbuf = 0;

        c->rsize = read_buffer_size;
        c->wsize = DATA_BUFFER_SIZE;
        c->isize = ITEM_LIST_INITIAL;
        c->suffixsize = SUFFIX_LIST_INITIAL;
        c->iovsize = IOV_LIST_INITIAL;
        c->msgsize = MSG_LIST_INITIAL;
        c->hdrsize = 0;

        c->rbuf = (char *)malloc((size_t)c->rsize);
        c->wbuf = (char *)malloc((size_t)c->wsize);
        c->ilist = (item **)malloc(sizeof(item *) * c->isize);
        c->suffixlist = (char **)malloc(sizeof(char *) * c->suffixsize);
        c->iov = (struct iovec *)malloc(sizeof(struct iovec) * c->iovsize);
        c->msglist = (struct msghdr *)malloc(sizeof(struct msghdr) * c->msgsize);

        if (c->rbuf == 0 || c->wbuf == 0 || c->ilist == 0 || c->iov == 0 ||
                c->msglist == 0 || c->suffixlist == 0) {
            conn_free(c);
            fprintf(stderr, "malloc()\n");
            return NULL;
        }

        STATS_LOCK();
        stats.conn_structs++;
        STATS_UNLOCK();
    }

    c->transport = transport;
    c->protocol = prot;

    /* unix socket mode doesn't need this, so zeroed out.  but why
     * is this done for every command?  presumably for UDP
     * mode.  */
    if (!settings.socketpath) {
        c->request_addr_size = sizeof(c->request_addr);
    } else {
        c->request_addr_size = 0;
    }

    if (settings.verbose > 1) {
        if (init_state == conn_listening) {
            fprintf(stderr, "<%d server listening (%s)\n", sfd,
                prot_text(c->protocol));
        } else if (IS_UDP(transport)) {
            fprintf(stderr, "<%d server listening (udp)\n", sfd);
        } else if (c->protocol == negotiating_prot) {
            fprintf(stderr, "<%d new auto-negotiating client connection\n",
                    sfd);
        } else if (c->protocol == ascii_prot) {
            fprintf(stderr, "<%d new ascii client connection.\n", sfd);
        } else if (c->protocol == binary_prot) {
            fprintf(stderr, "<%d new binary client connection.\n", sfd);
        } else {
            fprintf(stderr, "<%d new %s client connection\n",
                    sfd, prot_text(c->protocol));
        }
    }

    c->sfd = sfd;
    c->state = init_state;
    c->rlbytes = 0;
    c->cmd = -1;
    c->rbytes = c->wbytes = 0;
    c->wcurr = c->wbuf;
    c->rcurr = c->rbuf;
    c->ritem = 0;
    c->icurr = c->ilist;
    c->suffixcurr = c->suffixlist;
    c->ileft = 0;
    c->suffixleft = 0;
    c->iovused = 0;
    c->msgcurr = 0;
    c->msgused = 0;

    c->write_and_go = init_state;
    c->write_and_free = 0;
    c->item = 0;

    c->noreply = false;

    c->funcs = funcs;
    if (c->funcs == NULL) {
        c->funcs = &conn_funcs_default;
        if (settings.verbose > 1)
            fprintf(stderr, "<%d initialized conn_funcs to default\n", sfd);
    }

    c->extra = extra;

    event_set(&c->event, sfd, event_flags, event_handler, (void *)c);
    event_base_set(base, &c->event);
    c->ev_flags = event_flags;

    if (event_add(&c->event, 0) == -1) {
        if (conn_add_to_freelist(c)) {
            conn_free(c);
        }
        perror("event_add");
        return NULL;
    }

    if (c->funcs->conn_init != NULL)
        c->funcs->conn_init(c);

    STATS_LOCK();
    stats.curr_conns++;
    stats.total_conns++;
    STATS_UNLOCK();

    MEMCACHED_CONN_ALLOCATE(c->sfd);

    return c;
}

static void conn_cleanup(conn *c) {
    assert(c != NULL);

    if (c->item) {
        item_remove(c->item);
        c->item = 0;
    }

    if (c->ileft != 0) {
        for (; c->ileft > 0; c->ileft--,c->icurr++) {
            item_remove(*(c->icurr));
        }
    }

    if (c->suffixleft != 0) {
        for (; c->suffixleft > 0; c->suffixleft--, c->suffixcurr++) {
            cache_free(c->thread->suffix_cache, *(c->suffixcurr));
        }
    }

    if (c->write_and_free) {
        free(c->write_and_free);
        c->write_and_free = 0;
    }
}

/*
 * Frees a connection.
 */
void conn_free(conn *c) {
    if (c) {
        MEMCACHED_CONN_DESTROY(c);
        if (c->hdrbuf)
            free(c->hdrbuf);
        if (c->msglist)
            free(c->msglist);
        if (c->rbuf)
            free(c->rbuf);
        if (c->wbuf)
            free(c->wbuf);
        if (c->ilist)
            free(c->ilist);
        if (c->suffixlist)
            free(c->suffixlist);
        if (c->iov)
            free(c->iov);
        free(c);
    }
}

static void conn_close(conn *c) {
    assert(c != NULL);

    /* delete the event, the socket and the conn */
    event_del(&c->event);

    if (settings.verbose > 1)
        fprintf(stderr, "<%d connection closed.\n", c->sfd);

    MEMCACHED_CONN_RELEASE(c->sfd);
    close(c->sfd);
    accept_new_conns(true);
    conn_cleanup(c);

    /* if the connection has big buffers, just free it */
    if (c->rsize > READ_BUFFER_HIGHWAT || conn_add_to_freelist(c)) {
        conn_free(c);
    }

    STATS_LOCK();
    stats.curr_conns--;
    STATS_UNLOCK();

    return;
}

/*
 * Shrinks a connection's buffers if they're too big.  This prevents
 * periodic large "get" requests from permanently chewing lots of server
 * memory.
 *
 * This should only be called in between requests since it can wipe output
 * buffers!
 */
static void conn_shrink(conn *c) {
    assert(c != NULL);

    if (IS_UDP(c->transport))
        return;

    if (c->rsize > READ_BUFFER_HIGHWAT && c->rbytes < DATA_BUFFER_SIZE) {
        char *newbuf;

        if (c->rcurr != c->rbuf)
            memmove(c->rbuf, c->rcurr, (size_t)c->rbytes);

        newbuf = (char *)realloc((void *)c->rbuf, DATA_BUFFER_SIZE);

        if (newbuf) {
            c->rbuf = newbuf;
            c->rsize = DATA_BUFFER_SIZE;
        }
        /* TODO check other branch... */
        c->rcurr = c->rbuf;
    }

    if (c->isize > ITEM_LIST_HIGHWAT) {
        item **newbuf = (item**) realloc((void *)c->ilist, ITEM_LIST_INITIAL * sizeof(c->ilist[0]));
        if (newbuf) {
            c->ilist = newbuf;
            c->isize = ITEM_LIST_INITIAL;
        }
    /* TODO check error condition? */
    }

    if (c->msgsize > MSG_LIST_HIGHWAT) {
        struct msghdr *newbuf = (struct msghdr *) realloc((void *)c->msglist, MSG_LIST_INITIAL * sizeof(c->msglist[0]));
        if (newbuf) {
            c->msglist = newbuf;
            c->msgsize = MSG_LIST_INITIAL;
        }
    /* TODO check error condition? */
    }

    if (c->iovsize > IOV_LIST_HIGHWAT) {
        struct iovec *newbuf = (struct iovec *) realloc((void *)c->iov, IOV_LIST_INITIAL * sizeof(c->iov[0]));
        if (newbuf) {
            c->iov = newbuf;
            c->iovsize = IOV_LIST_INITIAL;
        }
    /* TODO check return value */
    }
}

/**
 * Convert a state name to a human readable form.
 */
const char *state_text(enum conn_states state) {
    const char* const statenames[] = { "conn_listening",
                                       "conn_new_cmd",
                                       "conn_waiting",
                                       "conn_read",
                                       "conn_parse_cmd",
                                       "conn_write",
                                       "conn_nread",
                                       "conn_swallow",
                                       "conn_closing",
                                       "conn_mwrite",
                                       "conn_pause"};
    return statenames[state];
}

/*
 * Sets a connection's current state in the state machine. Any special
 * processing that needs to happen on certain state transitions can
 * happen here.
 */
void conn_set_state(conn *c, enum conn_states state) {
    assert(c != NULL);
    assert(state >= conn_listening && state < conn_max_state);

    if (state != c->state) {
        if (settings.verbose > 2) {
            fprintf(stderr, "%d: going from %s to %s\n",
                    c->sfd, state_text(c->state),
                    state_text(state));
        }

        c->state = state;

        if (state == conn_write || state == conn_mwrite) {
            MEMCACHED_PROCESS_COMMAND_END(c->sfd, c->wbuf, c->wbytes);
        }
    }
}

/*
 * Ensures that there is room for another struct iovec in a connection's
 * iov list.
 *
 * Returns 0 on success, -1 on out-of-memory.
 */
int ensure_iov_space(conn *c) {
    assert(c != NULL);

    if (c->iovused >= c->iovsize) {
        int i, iovnum;
        struct iovec *new_iov = (struct iovec *)realloc(c->iov,
                                (c->iovsize * 2) * sizeof(struct iovec));
        if (! new_iov)
            return -1;
        c->iov = new_iov;
        c->iovsize *= 2;

        /* Point all the msghdr structures at the new list. */
        for (i = 0, iovnum = 0; i < c->msgused; i++) {
            c->msglist[i].msg_iov = &c->iov[iovnum];
            iovnum += c->msglist[i].msg_iovlen;
        }
    }

    return 0;
}


/*
 * Adds data to the list of pending data that will be written out to a
 * connection.
 *
 * Returns 0 on success, -1 on out-of-memory.
 */
int add_iov(conn *c, const void *buf, int len) {
    struct msghdr *m;
    int leftover;
    bool limit_to_mtu;

    assert(c != NULL);
    assert(c->msgused > 0);

    do {
        m = &c->msglist[c->msgused - 1];

        /*
         * Limit UDP packets, and the first payloads of TCP replies, to
         * UDP_MAX_PAYLOAD_SIZE bytes.
         */
        limit_to_mtu = IS_UDP(c->transport) || (1 == c->msgused);

        /* We may need to start a new msghdr if this one is full. */
        if (m->msg_iovlen == IOV_MAX ||
            (limit_to_mtu && c->msgbytes >= UDP_MAX_PAYLOAD_SIZE)) {
            add_msghdr(c);
            m = &c->msglist[c->msgused - 1];
        }

        if (ensure_iov_space(c) != 0)
            return -1;

        /* If the fragment is too big to fit in the datagram, split it up */
        if (limit_to_mtu && len + c->msgbytes > UDP_MAX_PAYLOAD_SIZE) {
            leftover = len + c->msgbytes - UDP_MAX_PAYLOAD_SIZE;
            len -= leftover;
        } else {
            leftover = 0;
        }

        m = &c->msglist[c->msgused - 1];
        m->msg_iov[m->msg_iovlen].iov_base = (void *)buf;
        m->msg_iov[m->msg_iovlen].iov_len = len;

        c->msgbytes += len;
        c->iovused++;
        m->msg_iovlen++;

        buf = ((char *)buf) + len;
        len = leftover;
    } while (leftover > 0);

    return 0;
}


/*
 * Constructs a set of UDP headers and attaches them to the outgoing messages.
 */
static int build_udp_headers(conn *c) {
    int i;
    unsigned char *hdr;

    assert(c != NULL);

    if (c->msgused > c->hdrsize) {
        void *new_hdrbuf;
        if (c->hdrbuf)
            new_hdrbuf = realloc(c->hdrbuf, c->msgused * 2 * UDP_HEADER_SIZE);
        else
            new_hdrbuf = malloc(c->msgused * 2 * UDP_HEADER_SIZE);
        if (! new_hdrbuf)
            return -1;
        c->hdrbuf = (unsigned char *)new_hdrbuf;
        c->hdrsize = c->msgused * 2;
    }

    hdr = c->hdrbuf;
    for (i = 0; i < c->msgused; i++) {
        c->msglist[i].msg_iov[0].iov_base = (void*)hdr;
        c->msglist[i].msg_iov[0].iov_len = UDP_HEADER_SIZE;
        *hdr++ = c->request_id / 256;
        *hdr++ = c->request_id % 256;
        *hdr++ = i / 256;
        *hdr++ = i % 256;
        *hdr++ = c->msgused / 256;
        *hdr++ = c->msgused % 256;
        *hdr++ = 0;
        *hdr++ = 0;
        assert((void *) hdr == (caddr_t)c->msglist[i].msg_iov[0].iov_base + UDP_HEADER_SIZE);
    }

    return 0;
}


void out_string(conn *c, const char *str) {
    size_t len;

    assert(c != NULL);

    if (c->noreply) {
        if (settings.verbose > 1)
            fprintf(stderr, ">%d NOREPLY %s\n", c->sfd, str);
        c->noreply = false;
        conn_set_state(c, conn_new_cmd);
        return;
    }

    if (settings.verbose > 1)
        fprintf(stderr, ">%d %s\n", c->sfd, str);

    len = strlen(str);
    if ((len + 2) > c->wsize) {
        /* ought to be always enough. just fail for simplicity */
        str = "SERVER_ERROR output line too long";
        len = strlen(str);
    }

    memcpy(c->wbuf, str, len);
    memcpy(c->wbuf + len, "\r\n", 2);
    c->wbytes = len + 2;
    c->wcurr = c->wbuf;

    conn_set_state(c, conn_write);
    c->write_and_go = conn_new_cmd;
    return;
}

/*
 * we get here after reading the value in set/add/replace commands. The command
 * has been stored in c->cmd, and the item is ready in c->item.
 */
void complete_nread_ascii(conn *c) {
    assert(c != NULL);

    item *it = c->item;
    int comm = c->cmd;
    enum store_item_type ret;

    pthread_mutex_lock(&c->thread->stats.mutex);
    c->thread->stats.slab_stats[it->slabs_clsid].set_cmds++;
    pthread_mutex_unlock(&c->thread->stats.mutex);

    if (strncmp(ITEM_data(it) + it->nbytes - 2, "\r\n", 2) != 0) {
        out_string(c, "CLIENT_ERROR bad data chunk");
    } else {
      ret = store_item(it, comm, c);

#ifdef ENABLE_DTRACE
      uint64_t cas = ITEM_get_cas(it);
      switch (c->cmd) {
      case NREAD_ADD:
          MEMCACHED_COMMAND_ADD(c->sfd, ITEM_key(it), it->nkey,
                                (ret == 1) ? it->nbytes : -1, cas);
          break;
      case NREAD_REPLACE:
          MEMCACHED_COMMAND_REPLACE(c->sfd, ITEM_key(it), it->nkey,
                                    (ret == 1) ? it->nbytes : -1, cas);
          break;
      case NREAD_APPEND:
          MEMCACHED_COMMAND_APPEND(c->sfd, ITEM_key(it), it->nkey,
                                   (ret == 1) ? it->nbytes : -1, cas);
          break;
      case NREAD_PREPEND:
          MEMCACHED_COMMAND_PREPEND(c->sfd, ITEM_key(it), it->nkey,
                                    (ret == 1) ? it->nbytes : -1, cas);
          break;
      case NREAD_SET:
          MEMCACHED_COMMAND_SET(c->sfd, ITEM_key(it), it->nkey,
                                (ret == 1) ? it->nbytes : -1, cas);
          break;
      case NREAD_CAS:
          MEMCACHED_COMMAND_CAS(c->sfd, ITEM_key(it), it->nkey, it->nbytes,
                                cas);
          break;
      }
#endif

      switch (ret) {
      case STORED:
          out_string(c, "STORED");
          break;
      case EXISTS:
          out_string(c, "EXISTS");
          break;
      case NOT_FOUND:
          out_string(c, "NOT_FOUND");
          break;
      case NOT_STORED:
          out_string(c, "NOT_STORED");
          break;
      default:
          out_string(c, "SERVER_ERROR Unhandled storage type.");
      }

    }

    item_remove(c->item);       /* release the c->item reference */
    c->item = 0;
}

/**
 * get a pointer to the start of the request struct for the current command
 */
void* binary_get_request(conn *c) {
    char *ret = c->rcurr;
    ret -= (sizeof(c->binary_header) + c->binary_header.request.keylen +
            c->binary_header.request.extlen);

    assert(ret >= c->rbuf);
    return ret;
}

/**
 * get a pointer to the key in this request
 */
char* binary_get_key(conn *c) {
    return c->rcurr - (c->binary_header.request.keylen);
}

static void add_bin_header(conn *c, uint16_t err, uint8_t hdr_len, uint16_t key_len, uint32_t body_len) {
    protocol_binary_response_header* header;

    assert(c);

    c->msgcurr = 0;
    c->msgused = 0;
    c->iovused = 0;
    if (add_msghdr(c) != 0) {
        /* XXX:  out_string is inappropriate here */
        out_string(c, "SERVER_ERROR out of memory");
        return;
    }

    header = (protocol_binary_response_header *)c->wbuf;

    header->response.magic = (uint8_t)PROTOCOL_BINARY_RES;
    header->response.opcode = c->binary_header.request.opcode;
    header->response.keylen = (uint16_t)htons(key_len);

    header->response.extlen = (uint8_t)hdr_len;
    header->response.datatype = (uint8_t)PROTOCOL_BINARY_RAW_BYTES;
    header->response.status = (uint16_t)htons(err);

    header->response.bodylen = htonl(body_len);
    header->response.opaque = c->opaque;
    header->response.cas = swap64(c->cas);

    if (settings.verbose > 1) {
        int ii;
        fprintf(stderr, ">%d Writing bin response:", c->sfd);
        for (ii = 0; ii < sizeof(header->bytes); ++ii) {
            if (ii % 4 == 0) {
                fprintf(stderr, "\n>%d  ", c->sfd);
            }
            fprintf(stderr, " 0x%02x", header->bytes[ii]);
        }
        fprintf(stderr, "\n");
    }

    add_iov(c, c->wbuf, sizeof(header->response));
}

static void write_bin_error(conn *c, protocol_binary_response_status err, int swallow) {
    const char *errstr = "Unknown error";
    size_t len;

    switch (err) {
    case PROTOCOL_BINARY_RESPONSE_ENOMEM:
        errstr = "Out of memory";
        break;
    case PROTOCOL_BINARY_RESPONSE_UNKNOWN_COMMAND:
        errstr = "Unknown command";
        break;
    case PROTOCOL_BINARY_RESPONSE_KEY_ENOENT:
        errstr = "Not found";
        break;
    case PROTOCOL_BINARY_RESPONSE_EINVAL:
        errstr = "Invalid arguments";
        break;
    case PROTOCOL_BINARY_RESPONSE_KEY_EEXISTS:
        errstr = "Data exists for key.";
        break;
    case PROTOCOL_BINARY_RESPONSE_E2BIG:
        errstr = "Too large.";
        break;
    case PROTOCOL_BINARY_RESPONSE_NOT_STORED:
        errstr = "Not stored.";
        break;
    default:
        assert(false);
        errstr = "UNHANDLED ERROR";
        fprintf(stderr, ">%d UNHANDLED ERROR: %d\n", c->sfd, err);
    }

    if (settings.verbose > 0) {
        fprintf(stderr, ">%d Writing an error: %s\n", c->sfd, errstr);
    }

    len = strlen(errstr);
    add_bin_header(c, err, 0, 0, len);
    if (len > 0) {
        add_iov(c, errstr, len);
    }
    conn_set_state(c, conn_mwrite);
    if(swallow > 0) {
        c->sbytes = swallow;
        c->write_and_go = conn_swallow;
    } else {
        c->write_and_go = conn_new_cmd;
    }
}

/* Form and send a response to a command over the binary protocol */
static void write_bin_response(conn *c, void *d, int hlen, int keylen, int dlen) {
    if (!c->noreply || c->cmd == PROTOCOL_BINARY_CMD_GET ||
        c->cmd == PROTOCOL_BINARY_CMD_GETK) {
        add_bin_header(c, 0, hlen, keylen, dlen);
        if(dlen > 0) {
            add_iov(c, d, dlen);
        }
        conn_set_state(c, conn_mwrite);
        c->write_and_go = conn_new_cmd;
    } else {
        conn_set_state(c, conn_new_cmd);
    }
}

/* Byte swap a 64-bit number */
uint64_t swap64(uint64_t in) {
#ifdef ENDIAN_LITTLE
    /* Little endian, flip the bytes around until someone makes a faster/better
    * way to do this. */
    int64_t rv = 0;
    int i = 0;
     for(i = 0; i<8; i++) {
        rv = (rv << 8) | (in & 0xff);
        in >>= 8;
     }
    return rv;
#else
    /* big-endian machines don't need byte swapping */
    return in;
#endif
}

static void complete_incr_bin(conn *c) {
    item *it;
    char *key;
    size_t nkey;
#define INCR_MAX_STORAGE_LEN 24

    protocol_binary_response_incr* rsp = (protocol_binary_response_incr*)c->wbuf;
    protocol_binary_request_incr* req = binary_get_request(c);

    assert(c != NULL);
    assert(c->wsize >= sizeof(*rsp));

    /* fix byteorder in the request */
    req->message.body.delta = swap64(req->message.body.delta);
    req->message.body.initial = swap64(req->message.body.initial);
    req->message.body.expiration = ntohl(req->message.body.expiration);
    key = binary_get_key(c);
    nkey = c->binary_header.request.keylen;

    if (settings.verbose) {
        int i;
        fprintf(stderr, "incr ");

        for (i = 0; i < nkey; i++) {
            fprintf(stderr, "%c", key[i]);
        }
        fprintf(stderr, " %lld, %llu, %d\n",
                (long long)req->message.body.delta,
                (long long)req->message.body.initial,
                req->message.body.expiration);
    }

    it = item_get(key, nkey);
    if (it && (c->binary_header.request.cas == 0 ||
               c->binary_header.request.cas == ITEM_get_cas(it))) {
        /* Weird magic in add_delta forces me to pad here */
        char tmpbuf[INCR_MAX_STORAGE_LEN];
        add_delta(c, it, c->cmd == PROTOCOL_BINARY_CMD_INCREMENT,
                  req->message.body.delta, tmpbuf);
        rsp->message.body.value = swap64(strtoull(tmpbuf, NULL, 10));
        c->cas = ITEM_get_cas(it);
        write_bin_response(c, &rsp->message.body, 0, 0,
                           sizeof(rsp->message.body.value));
        item_remove(it);         /* release our reference */
    } else if (!it && req->message.body.expiration != 0xffffffff) {
        /* Save some room for the response */
        rsp->message.body.value = swap64(req->message.body.initial);
        it = item_alloc(key, nkey, 0, c->funcs->conn_realtime(req->message.body.expiration),
                        INCR_MAX_STORAGE_LEN);

        if (it != NULL) {
            snprintf(ITEM_data(it), INCR_MAX_STORAGE_LEN, "%llu",
                     (unsigned long long)req->message.body.initial);

            if (store_item(it, NREAD_SET, c)) {
                c->cas = ITEM_get_cas(it);
                write_bin_response(c, &rsp->message.body, 0, 0, sizeof(rsp->message.body.value));
            } else {
                write_bin_error(c, PROTOCOL_BINARY_RESPONSE_NOT_STORED, 0);
            }
            item_remove(it);         /* release our reference */
        } else {
            write_bin_error(c, PROTOCOL_BINARY_RESPONSE_ENOMEM, 0);
        }
    } else if (it) {
        /* incorrect CAS */
        item_remove(it);         /* release our reference */
        write_bin_error(c, PROTOCOL_BINARY_RESPONSE_KEY_EEXISTS, 0);
    } else {

        pthread_mutex_lock(&c->thread->stats.mutex);
        if (c->cmd == PROTOCOL_BINARY_CMD_INCREMENT) {
            c->thread->stats.incr_misses++;
        } else {
            c->thread->stats.decr_misses++;
        }
        pthread_mutex_unlock(&c->thread->stats.mutex);

        write_bin_error(c, PROTOCOL_BINARY_RESPONSE_KEY_ENOENT, 0);
    }
#undef INCR_MAX_STORAGE_LEN
}

static void complete_update_bin(conn *c) {
    protocol_binary_response_status eno = PROTOCOL_BINARY_RESPONSE_EINVAL;
    enum store_item_type ret = NOT_STORED;
    assert(c != NULL);

    item *it = c->item;

    pthread_mutex_lock(&c->thread->stats.mutex);
    c->thread->stats.slab_stats[it->slabs_clsid].set_cmds++;
    pthread_mutex_unlock(&c->thread->stats.mutex);

    /* We don't actually receive the trailing two characters in the bin
     * protocol, so we're going to just set them here */
    *(ITEM_data(it) + it->nbytes - 2) = '\r';
    *(ITEM_data(it) + it->nbytes - 1) = '\n';

    ret = store_item(it, c->cmd, c);

#ifdef ENABLE_DTRACE
    uint64_t cas = ITEM_get_cas(it);
    switch (c->cmd) {
    case NREAD_ADD:
        MEMCACHED_COMMAND_ADD(c->sfd, ITEM_key(it), it->nkey,
                              (ret == STORED) ? it->nbytes : -1, cas);
        break;
    case NREAD_REPLACE:
        MEMCACHED_COMMAND_REPLACE(c->sfd, ITEM_key(it), it->nkey,
                                  (ret == STORED) ? it->nbytes : -1, cas);
        break;
    case NREAD_APPEND:
        MEMCACHED_COMMAND_APPEND(c->sfd, ITEM_key(it), it->nkey,
                                 (ret == STORED) ? it->nbytes : -1, cas);
        break;
    case NREAD_PREPEND:
        MEMCACHED_COMMAND_PREPEND(c->sfd, ITEM_key(it), it->nkey,
                                 (ret == STORED) ? it->nbytes : -1, cas);
        break;
    case NREAD_SET:
        MEMCACHED_COMMAND_SET(c->sfd, ITEM_key(it), it->nkey,
                              (ret == STORED) ? it->nbytes : -1, cas);
        break;
    }
#endif

    switch (ret) {
    case STORED:
        /* Stored */
        write_bin_response(c, NULL, 0, 0, 0);
        break;
    case EXISTS:
        write_bin_error(c, PROTOCOL_BINARY_RESPONSE_KEY_EEXISTS, 0);
        break;
    case NOT_FOUND:
        write_bin_error(c, PROTOCOL_BINARY_RESPONSE_KEY_ENOENT, 0);
        break;
    case NOT_STORED:
        if (c->cmd == NREAD_ADD) {
            eno = PROTOCOL_BINARY_RESPONSE_KEY_EEXISTS;
        } else if(c->cmd == NREAD_REPLACE) {
            eno = PROTOCOL_BINARY_RESPONSE_KEY_ENOENT;
        } else {
            eno = PROTOCOL_BINARY_RESPONSE_NOT_STORED;
        }
        write_bin_error(c, eno, 0);
    }

    item_remove(c->item);       /* release the c->item reference */
    c->item = 0;
}

static void process_bin_get(conn *c) {
    item *it;

    protocol_binary_response_get* rsp = (protocol_binary_response_get*)c->wbuf;
    char* key = binary_get_key(c);
    size_t nkey = c->binary_header.request.keylen;

    if (settings.verbose) {
        int ii;
        fprintf(stderr, "<%d GET ", c->sfd);
        for (ii = 0; ii < nkey; ++ii) {
            fprintf(stderr, "%c", key[ii]);
        }
        fprintf(stderr, "\n");
    }

    it = item_get(key, nkey);
    if (it) {
        /* the length has two unnecessary bytes ("\r\n") */
        uint16_t keylen = 0;
        uint32_t bodylen = sizeof(rsp->message.body) + (it->nbytes - 2);

        pthread_mutex_lock(&c->thread->stats.mutex);
        c->thread->stats.get_cmds++;
        c->thread->stats.slab_stats[it->slabs_clsid].get_hits++;
        pthread_mutex_unlock(&c->thread->stats.mutex);

        MEMCACHED_COMMAND_GET(c->sfd, ITEM_key(it), it->nkey,
                              it->nbytes, ITEM_get_cas(it));

        if (c->cmd == PROTOCOL_BINARY_CMD_GETK) {
            bodylen += nkey;
            keylen = nkey;
        }
        add_bin_header(c, 0, sizeof(rsp->message.body), keylen, bodylen);
        rsp->message.header.response.cas = swap64(ITEM_get_cas(it));

        // add the flags
        rsp->message.body.flags = htonl(strtoul(ITEM_suffix(it), NULL, 10));
        add_iov(c, &rsp->message.body, sizeof(rsp->message.body));

        if (c->cmd == PROTOCOL_BINARY_CMD_GETK) {
            add_iov(c, ITEM_key(it), nkey);
        }

        /* Add the data minus the CRLF */
        add_iov(c, ITEM_data(it), it->nbytes - 2);
        conn_set_state(c, conn_mwrite);
        /* Remember this command so we can garbage collect it later */
        c->item = it;
    } else {
        pthread_mutex_lock(&c->thread->stats.mutex);
        c->thread->stats.get_cmds++;
        c->thread->stats.get_misses++;
        pthread_mutex_unlock(&c->thread->stats.mutex);

        MEMCACHED_COMMAND_GET(c->sfd, key, nkey, -1, 0);

        if (c->noreply) {
            conn_set_state(c, conn_new_cmd);
        } else {
            if (c->cmd == PROTOCOL_BINARY_CMD_GETK) {
                char *ofs = c->wbuf + sizeof(protocol_binary_response_header);
                add_bin_header(c, PROTOCOL_BINARY_RESPONSE_KEY_ENOENT,
                        0, nkey, nkey);
                memcpy(ofs, key, nkey);
                add_iov(c, ofs, nkey);
                conn_set_state(c, conn_mwrite);
            } else {
                write_bin_error(c, PROTOCOL_BINARY_RESPONSE_KEY_ENOENT, 0);
            }
        }
    }

    if (settings.detail_enabled) {
        stats_prefix_record_get(key, nkey, NULL != it);
    }
}

static void append_bin_stats(const char *key, const uint16_t klen,
                             const char *val, const uint32_t vlen,
                             conn *c) {
    char *buf = c->stats.buffer + c->stats.offset;
    uint32_t bodylen = klen + vlen;
    protocol_binary_response_header header = {
        .response.magic = (uint8_t)PROTOCOL_BINARY_RES,
        .response.opcode = PROTOCOL_BINARY_CMD_STAT,
        .response.keylen = (uint16_t)htons(klen),
        .response.datatype = (uint8_t)PROTOCOL_BINARY_RAW_BYTES,
        .response.bodylen = htonl(bodylen),
        .response.opaque = c->opaque
    };

    memcpy(buf, header.bytes, sizeof(header.response));
    buf += sizeof(header.response);

    if (klen > 0) {
        memcpy(buf, key, klen);
        buf += klen;

        if (vlen > 0) {
            memcpy(buf, val, vlen);
        }
    }

    c->stats.offset += sizeof(header.response) + bodylen;
}

static void append_ascii_stats(const char *key, const uint16_t klen,
                               const char *val, const uint32_t vlen,
                               conn *c) {
    char *pos = c->stats.buffer + c->stats.offset;
    uint32_t nbytes;

    if (klen == 0 && vlen == 0) {
        nbytes = sprintf(pos, "END\r\n");
    } else if (vlen == 0) {
        nbytes = sprintf(pos, "STAT %s\r\n", key);
    } else {
        nbytes = sprintf(pos, "STAT %s %s\r\n", key, val);
    }

    c->stats.offset += nbytes;
}

static bool grow_stats_buf(conn *c, size_t needed) {
    size_t nsize = c->stats.size;
    size_t available = nsize - c->stats.offset;
    bool rv = true;

    /* Special case: No buffer -- need to allocate fresh */
    if (c->stats.buffer == NULL) {
        nsize = 1024;
        available = c->stats.size = c->stats.offset = 0;
    }

    while (needed > available) {
        assert(nsize > 0);
        nsize = nsize << 1;
        available = nsize - c->stats.offset;
    }

    if (nsize != c->stats.size) {
        char *ptr = realloc(c->stats.buffer, nsize);
        if (ptr) {
            c->stats.buffer = ptr;
            c->stats.size = nsize;
        } else {
            rv = false;
        }
    }

    return rv;
}

static void append_stats(const char *key, const uint16_t klen,
                  const char *val, const uint32_t vlen,
                  const void *cookie)
{
    /* value without a key is invalid */
    if (klen == 0 && vlen > 0) {
        return ;
    }

    conn *c = (conn*)cookie;

    if (c->protocol == binary_prot) {
        size_t needed = vlen + klen + sizeof(protocol_binary_response_header);
        if (!grow_stats_buf(c, needed)) {
            return ;
        }
        append_bin_stats(key, klen, val, vlen, c);
    } else {
        size_t needed = vlen + klen + 10; // 10 == "STAT = \r\n"
        if (!grow_stats_buf(c, needed)) {
            return ;
        }
        append_ascii_stats(key, klen, val, vlen, c);
    }

    assert(c->stats.offset <= c->stats.size);
}

static void process_bin_stat(conn *c) {
    char *subcommand = binary_get_key(c);
    size_t nkey = c->binary_header.request.keylen;

    if (settings.verbose) {
        int ii;
        fprintf(stderr, "<%d STATS ", c->sfd);
        for (ii = 0; ii < nkey; ++ii) {
            fprintf(stderr, "%c", subcommand[ii]);
        }
        fprintf(stderr, "\n");
    }

    if (nkey == 0) {
        /* request all statistics */
        server_stats(&append_stats, c);
        (void)get_stats(NULL, 0, &append_stats, c);
    } else if (strncmp(subcommand, "reset", 5) == 0) {
        stats_reset();
    } else if (strncmp(subcommand, "settings", 8) == 0) {
        process_stat_settings(&append_stats, c);
    } else if (strncmp(subcommand, "detail", 6) == 0) {
        char *subcmd_pos = subcommand + 6;
        if (strncmp(subcmd_pos, " dump", 5) == 0) {
            int len;
            char *dump_buf = stats_prefix_dump(&len);
            if (dump_buf == NULL || len <= 0) {
                write_bin_error(c, PROTOCOL_BINARY_RESPONSE_ENOMEM, 0);
                return ;
            } else {
                append_stats("detailed", strlen("detailed"), dump_buf, len, c);
                free(dump_buf);
            }
        } else if (strncmp(subcmd_pos, " on", 3) == 0) {
            settings.detail_enabled = 1;
        } else if (strncmp(subcmd_pos, " off", 4) == 0) {
            settings.detail_enabled = 0;
        } else {
            write_bin_error(c, PROTOCOL_BINARY_RESPONSE_KEY_ENOENT, 0);
            return;
        }
    } else {
        if (get_stats(subcommand, nkey, &append_stats, c)) {
            if (c->stats.buffer == NULL) {
                write_bin_error(c, PROTOCOL_BINARY_RESPONSE_ENOMEM, 0);
            } else {
                write_and_free(c, c->stats.buffer, c->stats.offset);
                c->stats.buffer = NULL;
            }
        } else {
            write_bin_error(c, PROTOCOL_BINARY_RESPONSE_KEY_ENOENT, 0);
        }

        return;
    }

    /* Append termination package and start the transfer */
    append_stats(NULL, 0, NULL, 0, c);
    if (c->stats.buffer == NULL) {
        write_bin_error(c, PROTOCOL_BINARY_RESPONSE_ENOMEM, 0);
    } else {
        write_and_free(c, c->stats.buffer, c->stats.offset);
        c->stats.buffer = NULL;
    }
}

void bin_read_key(conn *c, enum bin_substates next_substate, int extra) {
    assert(c);
    c->substate = next_substate;
    c->rlbytes = c->keylen + extra;
    assert(c->rsize >= c->rlbytes);
    /* preserve the header in the buffer.. */
    c->ritem = c->rcurr + sizeof(protocol_binary_request_header);
    conn_set_state(c, conn_nread);
}

void process_bin_noreply(conn *c) {
    assert(c);
    c->noreply = true;
    switch (c->cmd) {
    case PROTOCOL_BINARY_CMD_SETQ:
        c->cmd = PROTOCOL_BINARY_CMD_SET;
        break;
    case PROTOCOL_BINARY_CMD_ADDQ:
        c->cmd = PROTOCOL_BINARY_CMD_ADD;
        break;
    case PROTOCOL_BINARY_CMD_REPLACEQ:
        c->cmd = PROTOCOL_BINARY_CMD_REPLACE;
        break;
    case PROTOCOL_BINARY_CMD_DELETEQ:
        c->cmd = PROTOCOL_BINARY_CMD_DELETE;
        break;
    case PROTOCOL_BINARY_CMD_INCREMENTQ:
        c->cmd = PROTOCOL_BINARY_CMD_INCREMENT;
        break;
    case PROTOCOL_BINARY_CMD_DECREMENTQ:
        c->cmd = PROTOCOL_BINARY_CMD_DECREMENT;
        break;
    case PROTOCOL_BINARY_CMD_QUITQ:
        c->cmd = PROTOCOL_BINARY_CMD_QUIT;
        break;
    case PROTOCOL_BINARY_CMD_FLUSHQ:
        c->cmd = PROTOCOL_BINARY_CMD_FLUSH;
        break;
    case PROTOCOL_BINARY_CMD_APPENDQ:
        c->cmd = PROTOCOL_BINARY_CMD_APPEND;
        break;
    case PROTOCOL_BINARY_CMD_PREPENDQ:
        c->cmd = PROTOCOL_BINARY_CMD_PREPEND;
        break;
    case PROTOCOL_BINARY_CMD_GETQ:
        c->cmd = PROTOCOL_BINARY_CMD_GET;
        break;
    case PROTOCOL_BINARY_CMD_GETKQ:
        c->cmd = PROTOCOL_BINARY_CMD_GETK;
        break;
    default:
        c->noreply = false;
    }
}

void dispatch_bin_command(conn *c) {
    int protocol_error = 0;

    int extlen = c->binary_header.request.extlen;
    int keylen = c->binary_header.request.keylen;
    uint32_t bodylen = c->binary_header.request.bodylen;

    MEMCACHED_PROCESS_COMMAND_START(c->sfd, c->rcurr, c->rbytes);

    process_bin_noreply(c);

    switch (c->cmd) {
        case PROTOCOL_BINARY_CMD_VERSION:
            if (extlen == 0 && keylen == 0 && bodylen == 0) {
                write_bin_response(c, VERSION, 0, 0, strlen(VERSION));
            } else {
                protocol_error = 1;
            }
            break;
        case PROTOCOL_BINARY_CMD_FLUSH:
            if (keylen == 0 && bodylen == extlen && (extlen == 0 || extlen == 4)) {
                bin_read_key(c, bin_read_flush_exptime, extlen);
            } else {
                protocol_error = 1;
            }
            break;
        case PROTOCOL_BINARY_CMD_NOOP:
            if (extlen == 0 && keylen == 0 && bodylen == 0) {
                write_bin_response(c, NULL, 0, 0, 0);
            } else {
                protocol_error = 1;
            }
            break;
        case PROTOCOL_BINARY_CMD_SET: /* FALLTHROUGH */
        case PROTOCOL_BINARY_CMD_ADD: /* FALLTHROUGH */
        case PROTOCOL_BINARY_CMD_REPLACE:
            if (extlen == 8 && keylen != 0 && bodylen >= (keylen + 8)) {
                bin_read_key(c, bin_reading_set_header, 8);
            } else {
                protocol_error = 1;
            }
            break;
        case PROTOCOL_BINARY_CMD_GETQ:  /* FALLTHROUGH */
        case PROTOCOL_BINARY_CMD_GET:   /* FALLTHROUGH */
        case PROTOCOL_BINARY_CMD_GETKQ: /* FALLTHROUGH */
        case PROTOCOL_BINARY_CMD_GETK:
            if (extlen == 0 && bodylen == keylen && keylen > 0) {
                bin_read_key(c, bin_reading_get_key, 0);
            } else {
                protocol_error = 1;
            }
            break;
        case PROTOCOL_BINARY_CMD_DELETE:
            if (keylen > 0 && extlen == 0 && bodylen == keylen) {
                bin_read_key(c, bin_reading_del_header, extlen);
            } else {
                protocol_error = 1;
            }
            break;
        case PROTOCOL_BINARY_CMD_INCREMENT:
        case PROTOCOL_BINARY_CMD_DECREMENT:
            if (keylen > 0 && extlen == 20 && bodylen == (keylen + extlen)) {
                bin_read_key(c, bin_reading_incr_header, 20);
            } else {
                protocol_error = 1;
            }
            break;
        case PROTOCOL_BINARY_CMD_APPEND:
        case PROTOCOL_BINARY_CMD_PREPEND:
            if (keylen > 0 && extlen == 0) {
                bin_read_key(c, bin_reading_set_header, 0);
            } else {
                protocol_error = 1;
            }
            break;
        case PROTOCOL_BINARY_CMD_STAT:
            if (extlen == 0) {
                bin_read_key(c, bin_reading_stat, 0);
            } else {
                protocol_error = 1;
            }
            break;
        case PROTOCOL_BINARY_CMD_QUIT:
            if (keylen == 0 && extlen == 0 && bodylen == 0) {
                write_bin_response(c, NULL, 0, 0, 0);
                c->write_and_go = conn_closing;
            } else {
                protocol_error = 1;
            }
            break;
        default:
            write_bin_error(c, PROTOCOL_BINARY_RESPONSE_UNKNOWN_COMMAND, bodylen);
    }

    if (protocol_error) {
        /* Just write an error message and disconnect the client */
        write_bin_error(c, PROTOCOL_BINARY_RESPONSE_EINVAL, 0);
        c->write_and_go = conn_closing;
    }
}

static void process_bin_update(conn *c) {
    char *key;
    int nkey;
    int vlen;
    item *it;
    protocol_binary_request_set* req = binary_get_request(c);

    assert(c != NULL);

    key = binary_get_key(c);
    nkey = c->binary_header.request.keylen;

    /* fix byteorder in the request */
    req->message.body.flags = ntohl(req->message.body.flags);
    req->message.body.expiration = ntohl(req->message.body.expiration);

    vlen = c->binary_header.request.bodylen - (nkey + c->binary_header.request.extlen);

    if (settings.verbose) {
        int ii;
        if (c->cmd == PROTOCOL_BINARY_CMD_ADD) {
            fprintf(stderr, "<%d ADD ", c->sfd);
        } else if (c->cmd == PROTOCOL_BINARY_CMD_SET) {
            fprintf(stderr, "<%d SET ", c->sfd);
        } else {
            fprintf(stderr, "<%d REPLACE ", c->sfd);
        }
        for (ii = 0; ii < nkey; ++ii) {
            fprintf(stderr, "%c", key[ii]);
        }

        if (settings.verbose > 1) {
            fprintf(stderr, " Value len is %d", vlen);
        }
        fprintf(stderr, "\n");
    }

    if (settings.detail_enabled) {
        stats_prefix_record_set(key, nkey);
    }

    it = item_alloc(key, nkey, req->message.body.flags,
            c->funcs->conn_realtime(req->message.body.expiration), vlen+2);

    if (it == 0) {
        if (! item_size_ok(nkey, req->message.body.flags, vlen + 2)) {
            write_bin_error(c, PROTOCOL_BINARY_RESPONSE_E2BIG, vlen);
        } else {
            write_bin_error(c, PROTOCOL_BINARY_RESPONSE_ENOMEM, vlen);
        }

        /* Avoid stale data persisting in cache because we failed alloc.
         * Unacceptable for SET. Anywhere else too? */
        if (c->cmd == PROTOCOL_BINARY_CMD_SET) {
            it = item_get(key, nkey);
            if (it) {
                item_unlink(it);
                item_remove(it);
            }
        }

        /* swallow the data line */
        c->write_and_go = conn_swallow;
        return;
    }

    ITEM_set_cas(it, c->binary_header.request.cas);

    switch (c->cmd) {
        case PROTOCOL_BINARY_CMD_ADD:
            c->cmd = NREAD_ADD;
            break;
        case PROTOCOL_BINARY_CMD_SET:
            c->cmd = NREAD_SET;
            break;
        case PROTOCOL_BINARY_CMD_REPLACE:
            c->cmd = NREAD_REPLACE;
            break;
        default:
            assert(0);
    }

    if (ITEM_get_cas(it) != 0) {
        c->cmd = NREAD_CAS;
    }

    c->item = it;
    c->ritem = ITEM_data(it);
    c->rlbytes = vlen;
    conn_set_state(c, conn_nread);
    c->substate = bin_read_set_value;
}

static void process_bin_append_prepend(conn *c) {
    char *key;
    int nkey;
    int vlen;
    item *it;

    assert(c != NULL);

    key = binary_get_key(c);
    nkey = c->binary_header.request.keylen;
    vlen = c->binary_header.request.bodylen - nkey;

    if (settings.verbose > 1) {
        fprintf(stderr, "Value len is %d\n", vlen);
    }

    if (settings.detail_enabled) {
        stats_prefix_record_set(key, nkey);
    }

    it = item_alloc(key, nkey, 0, 0, vlen+2);

    if (it == 0) {
        if (! item_size_ok(nkey, 0, vlen + 2)) {
            write_bin_error(c, PROTOCOL_BINARY_RESPONSE_E2BIG, vlen);
        } else {
            write_bin_error(c, PROTOCOL_BINARY_RESPONSE_ENOMEM, vlen);
        }
        /* swallow the data line */
        c->write_and_go = conn_swallow;
        return;
    }

    ITEM_set_cas(it, c->binary_header.request.cas);

    switch (c->cmd) {
        case PROTOCOL_BINARY_CMD_APPEND:
            c->cmd = NREAD_APPEND;
            break;
        case PROTOCOL_BINARY_CMD_PREPEND:
            c->cmd = NREAD_PREPEND;
            break;
        default:
            assert(0);
    }

    c->item = it;
    c->ritem = ITEM_data(it);
    c->rlbytes = vlen;
    conn_set_state(c, conn_nread);
    c->substate = bin_read_set_value;
}

static void process_bin_flush(conn *c) {
    time_t exptime = 0;
    protocol_binary_request_flush* req = binary_get_request(c);

    if (c->binary_header.request.extlen == sizeof(req->message.body)) {
        exptime = ntohl(req->message.body.expiration);
    }

    set_current_time();

    if (exptime > 0) {
        settings.oldest_live = c->funcs->conn_realtime(exptime) - 1;
    } else {
        settings.oldest_live = current_time - 1;
    }
    item_flush_expired();

    write_bin_response(c, NULL, 0, 0, 0);
}

static void process_bin_delete(conn *c) {
    item *it;

    protocol_binary_request_delete* req = binary_get_request(c);

    char* key = binary_get_key(c);
    size_t nkey = c->binary_header.request.keylen;

    assert(c != NULL);

    if (settings.verbose) {
        fprintf(stderr, "Deleting %s\n", key);
    }

    if (settings.detail_enabled) {
        stats_prefix_record_delete(key, nkey);
    }

    it = item_get(key, nkey);
    if (it) {
        uint64_t cas=swap64(req->message.header.request.cas);
        if (cas == 0 || cas == ITEM_get_cas(it)) {
            MEMCACHED_COMMAND_DELETE(c->sfd, ITEM_key(it), it->nkey);
            item_unlink(it);
            write_bin_response(c, NULL, 0, 0, 0);
        } else {
            write_bin_error(c, PROTOCOL_BINARY_RESPONSE_KEY_EEXISTS, 0);
        }
        item_remove(it);      /* release our reference */
    } else {
        write_bin_error(c, PROTOCOL_BINARY_RESPONSE_KEY_ENOENT, 0);
    }
}

void complete_nread_binary(conn *c) {
    assert(c != NULL);
    assert(c->cmd >= 0);

    switch(c->substate) {
    case bin_reading_set_header:
        if (c->cmd == PROTOCOL_BINARY_CMD_APPEND ||
                c->cmd == PROTOCOL_BINARY_CMD_PREPEND) {
            process_bin_append_prepend(c);
        } else {
            process_bin_update(c);
        }
        break;
    case bin_read_set_value:
        complete_update_bin(c);
        break;
    case bin_reading_get_key:
        process_bin_get(c);
        break;
    case bin_reading_stat:
        process_bin_stat(c);
        break;
    case bin_reading_del_header:
        process_bin_delete(c);
        break;
    case bin_reading_incr_header:
        complete_incr_bin(c);
        break;
    case bin_read_flush_exptime:
        process_bin_flush(c);
        break;
    default:
        fprintf(stderr, "Not handling substate %d\n", c->substate);
        assert(0);
    }
}

void reset_cmd_handler(conn *c) {
    c->cmd = -1;
    c->cmd_curr = -1;
    c->substate = bin_no_state;
    if(c->item != NULL) {
        item_remove(c->item);
        c->item = NULL;
    }
    conn_shrink(c);
    if (c->rbytes > 0) {
        conn_set_state(c, conn_parse_cmd);
    } else {
        conn_set_state(c, conn_waiting);
    }
}

void complete_nread(conn *c) {
    assert(c != NULL);
    assert(c->funcs != NULL);

    if (IS_ASCII(c->protocol)) {
        c->funcs->conn_complete_nread_ascii(c);
    } else if (IS_BINARY(c->protocol)) {
        c->funcs->conn_complete_nread_binary(c);
    }
}

/*
 * Stores an item in the cache according to the semantics of one of the set
 * commands. In threaded mode, this is protected by the cache lock.
 *
 * Returns the state of storage.
 */
enum store_item_type do_store_item(item *it, int comm, conn *c) {
    char *key = ITEM_key(it);
    item *old_it = do_item_get(key, it->nkey);
    enum store_item_type stored = NOT_STORED;

    item *new_it = NULL;
    int flags;

    if (old_it != NULL && comm == NREAD_ADD) {
        /* add only adds a nonexistent item, but promote to head of LRU */
        do_item_update(old_it);
    } else if (!old_it && (comm == NREAD_REPLACE
        || comm == NREAD_APPEND || comm == NREAD_PREPEND))
    {
        /* replace only replaces an existing value; don't store */
    } else if (comm == NREAD_CAS) {
        /* validate cas operation */
        if(old_it == NULL) {
            // LRU expired
            stored = NOT_FOUND;
            pthread_mutex_lock(&c->thread->stats.mutex);
            c->thread->stats.cas_misses++;
            pthread_mutex_unlock(&c->thread->stats.mutex);
        }
        else if (ITEM_get_cas(it) == ITEM_get_cas(old_it)) {
            // cas validates
            // it and old_it may belong to different classes.
            // I'm updating the stats for the one that's getting pushed out
            pthread_mutex_lock(&c->thread->stats.mutex);
            c->thread->stats.slab_stats[old_it->slabs_clsid].cas_hits++;
            pthread_mutex_unlock(&c->thread->stats.mutex);

            item_replace(old_it, it);
            stored = STORED;
        } else {
            pthread_mutex_lock(&c->thread->stats.mutex);
            c->thread->stats.slab_stats[old_it->slabs_clsid].cas_badval++;
            pthread_mutex_unlock(&c->thread->stats.mutex);

            if(settings.verbose > 1) {
                fprintf(stderr, "CAS:  failure: expected %llu, got %llu\n",
                        (unsigned long long)ITEM_get_cas(old_it),
                        (unsigned long long)ITEM_get_cas(it));
            }
            stored = EXISTS;
        }
    } else {
        /*
         * Append - combine new and old record into single one. Here it's
         * atomic and thread-safe.
         */
        if (comm == NREAD_APPEND || comm == NREAD_PREPEND) {
            /*
             * Validate CAS
             */
            if (ITEM_get_cas(it) != 0) {
                // CAS much be equal
                if (ITEM_get_cas(it) != ITEM_get_cas(old_it)) {
                    stored = EXISTS;
                }
            }

            if (stored == NOT_STORED) {
                /* we have it and old_it here - alloc memory to hold both */
                /* flags was already lost - so recover them from ITEM_suffix(it) */

                flags = (int) strtol(ITEM_suffix(old_it), (char **) NULL, 10);

                new_it = do_item_alloc(key, it->nkey, flags, old_it->exptime, it->nbytes + old_it->nbytes - 2 /* CRLF */);

                if (new_it == NULL) {
                    /* SERVER_ERROR out of memory */
                    if (old_it != NULL)
                        do_item_remove(old_it);

                    return NOT_STORED;
                }

                /* copy data from it and old_it to new_it */

                if (comm == NREAD_APPEND) {
                    memcpy(ITEM_data(new_it), ITEM_data(old_it), old_it->nbytes);
                    memcpy(ITEM_data(new_it) + old_it->nbytes - 2 /* CRLF */, ITEM_data(it), it->nbytes);
                } else {
                    /* NREAD_PREPEND */
                    memcpy(ITEM_data(new_it), ITEM_data(it), it->nbytes);
                    memcpy(ITEM_data(new_it) + it->nbytes - 2 /* CRLF */, ITEM_data(old_it), old_it->nbytes);
                }

                it = new_it;
            }
        }

        if (stored == NOT_STORED) {
            if (old_it != NULL)
                item_replace(old_it, it);
            else
                do_item_link(it);

            c->cas = ITEM_get_cas(it);

            stored = STORED;
        }
    }

    if (old_it != NULL)
        do_item_remove(old_it);         /* release our reference */
    if (new_it != NULL)
        do_item_remove(new_it);

    return stored;
}

#define COMMAND_TOKEN 0
#define SUBCOMMAND_TOKEN 1
#define KEY_TOKEN 1

#define MAX_TOKENS 8

/*
 * Tokenize the command string by replacing whitespace with '\0' and update
 * the token array tokens with pointer to start of each token and length.
 * Returns total number of tokens.  The last valid token is the terminal
 * token (value points to the first unprocessed character of the string and
 * length zero).
 *
 * Usage example:
 *
 *  while(tokenize_command(command, ncommand, tokens, max_tokens) > 0) {
 *      for(int ix = 0; tokens[ix].length != 0; ix++) {
 *          ...
 *      }
 *      ncommand = tokens[ix].value - command;
 *      command  = tokens[ix].value;
 *   }
 */
size_t tokenize_command(char *command, token_t *tokens, const size_t max_tokens) {
    char *s, *e;
    size_t ntokens = 0;

    assert(command != NULL && tokens != NULL && max_tokens > 1);

    for (s = e = command; ntokens < max_tokens - 1; ++e) {
        if (*e == ' ') {
            if (s != e) {
                tokens[ntokens].value = s;
                tokens[ntokens].length = e - s;
                ntokens++;
                *e = '\0';
            }
            s = e + 1;
        }
        else if (*e == '\0') {
            if (s != e) {
                tokens[ntokens].value = s;
                tokens[ntokens].length = e - s;
                ntokens++;
            }

            break; /* string end */
        }
    }

    /*
     * If we scanned the whole string, the terminal value pointer is null,
     * otherwise it is the first unprocessed character.
     */
    tokens[ntokens].value =  *e == '\0' ? NULL : e;
    tokens[ntokens].length = 0;
    ntokens++;

    return ntokens;
}

/* set up a connection to write a buffer then free it, used for stats */
static void write_and_free(conn *c, char *buf, int bytes) {
    if (buf) {
        c->write_and_free = buf;
        c->wcurr = buf;
        c->wbytes = bytes;
        conn_set_state(c, conn_write);
        c->write_and_go = conn_new_cmd;
    } else {
        out_string(c, "SERVER_ERROR out of memory writing stats");
    }
}

void set_noreply_maybe(conn *c, token_t *tokens, size_t ntokens) {
    int noreply_index = ntokens - 2;

    assert(noreply_index >= 0);

    /*
      NOTE: this function is not the first place where we are going to
      send the reply.  We could send it instead from process_command()
      if the request line has wrong number of tokens.  However parsing
      malformed line for "noreply" option is not reliable anyway, so
      it can't be helped.
    */
    if (tokens[noreply_index].value
        && strcmp(tokens[noreply_index].value, "noreply") == 0) {
        c->noreply = true;
    }
}

void append_stat(const char *name, ADD_STAT add_stats, void *c,
                 const char *fmt, ...) {
    char val_str[128];
    int vlen;
    va_list ap;

    assert(name);
    assert(add_stats);
    assert(c);
    assert(fmt);

    va_start(ap, fmt);
    vlen = vsnprintf(val_str, sizeof(val_str) - 1, fmt, ap);
    va_end(ap);

    add_stats(name, strlen(name), val_str, vlen, c);
}

inline static void process_stats_detail(conn *c, const char *command) {
    assert(c != NULL);

    if (strcmp(command, "on") == 0) {
        settings.detail_enabled = 1;
        out_string(c, "OK");
    }
    else if (strcmp(command, "off") == 0) {
        settings.detail_enabled = 0;
        out_string(c, "OK");
    }
    else if (strcmp(command, "dump") == 0) {
        int len;
        char *stats = stats_prefix_dump(&len);
        write_and_free(c, stats, len);
    }
    else {
        out_string(c, "CLIENT_ERROR usage: stats detail on|off|dump");
    }
}

/* return server specific stats only */
void server_stats(ADD_STAT add_stats, void *c) {
    pid_t pid = getpid();
    rel_time_t now = current_time;

    struct thread_stats thread_stats;
    threadlocal_stats_aggregate(&thread_stats);
    struct slab_stats slab_stats;
    slab_stats_aggregate(&thread_stats, &slab_stats);

#ifndef WIN32
    struct rusage usage;
    getrusage(RUSAGE_SELF, &usage);
#endif /* !WIN32 */

    STATS_LOCK();

    APPEND_STAT("pid", "%lu", (long)pid);
    APPEND_STAT("uptime", "%u", now);
    APPEND_STAT("time", "%ld", now + (long)process_started);
    APPEND_STAT("version", "%s", VERSION);
    APPEND_STAT("pointer_size", "%d", (int)(8 * sizeof(void *)));

#ifndef WIN32
    append_stat("rusage_user", add_stats, c, "%ld.%06ld",
                (long)usage.ru_utime.tv_sec,
                (long)usage.ru_utime.tv_usec);
    append_stat("rusage_system", add_stats, c, "%ld.%06ld",
                (long)usage.ru_stime.tv_sec,
                (long)usage.ru_stime.tv_usec);
#endif /* !WIN32 */

    APPEND_STAT("curr_connections", "%u", stats.curr_conns - 1);
    APPEND_STAT("total_connections", "%u", stats.total_conns);
    APPEND_STAT("connection_structures", "%u", stats.conn_structs);
    APPEND_STAT("cmd_get", "%llu", (unsigned long long)thread_stats.get_cmds);
    APPEND_STAT("cmd_set", "%llu", (unsigned long long)slab_stats.set_cmds);
    APPEND_STAT("cmd_flush", "%llu", (unsigned long long)thread_stats.flush_cmds);
    APPEND_STAT("get_hits", "%llu", (unsigned long long)slab_stats.get_hits);
    APPEND_STAT("get_misses", "%llu", (unsigned long long)thread_stats.get_misses);
    APPEND_STAT("delete_misses", "%llu", (unsigned long long)thread_stats.delete_misses);
    APPEND_STAT("delete_hits", "%llu", (unsigned long long)slab_stats.delete_hits);
    APPEND_STAT("incr_misses", "%llu", (unsigned long long)thread_stats.incr_misses);
    APPEND_STAT("incr_hits", "%llu", (unsigned long long)slab_stats.incr_hits);
    APPEND_STAT("decr_misses", "%llu", (unsigned long long)thread_stats.decr_misses);
    APPEND_STAT("decr_hits", "%llu", (unsigned long long)slab_stats.decr_hits);
    APPEND_STAT("cas_misses", "%llu", (unsigned long long)thread_stats.cas_misses);
    APPEND_STAT("cas_hits", "%llu", (unsigned long long)slab_stats.cas_hits);
    APPEND_STAT("cas_badval", "%llu", (unsigned long long)slab_stats.cas_badval);
    APPEND_STAT("bytes_read", "%llu", (unsigned long long)thread_stats.bytes_read);
    APPEND_STAT("bytes_written", "%llu", (unsigned long long)thread_stats.bytes_written);
    APPEND_STAT("limit_maxbytes", "%llu", (unsigned long long)settings.maxbytes);
    APPEND_STAT("accepting_conns", "%u", stats.accepting_conns);
    APPEND_STAT("listen_disabled_num", "%llu", (unsigned long long)stats.listen_disabled_num);
    APPEND_STAT("threads", "%d", settings.num_threads);
    STATS_UNLOCK();
}

void process_stat_settings(ADD_STAT add_stats, void *c) {
    assert(add_stats);
    APPEND_STAT("maxbytes", "%u", (unsigned int)settings.maxbytes);
    APPEND_STAT("maxconns", "%d", settings.maxconns);
    APPEND_STAT("tcpport", "%d", settings.port);
    APPEND_STAT("udpport", "%d", settings.udpport);
    APPEND_STAT("inter", "%s", settings.inter ? settings.inter : "NULL");
    APPEND_STAT("verbosity", "%d", settings.verbose);
    APPEND_STAT("oldest", "%lu", (unsigned long)settings.oldest_live);
    APPEND_STAT("evictions", "%s", settings.evict_to_free ? "on" : "off");
    APPEND_STAT("domain_socket", "%s",
                settings.socketpath ? settings.socketpath : "NULL");
    APPEND_STAT("umask", "%o", settings.access);
    APPEND_STAT("growth_factor", "%.2f", settings.factor);
    APPEND_STAT("chunk_size", "%d", settings.chunk_size);
    APPEND_STAT("num_threads", "%d", settings.num_threads);
    APPEND_STAT("stat_key_prefix", "%c", settings.prefix_delimiter);
    APPEND_STAT("detail_enabled", "%s",
                settings.detail_enabled ? "yes" : "no");
    APPEND_STAT("reqs_per_event", "%d", settings.reqs_per_event);
    APPEND_STAT("cas_enabled", "%s", settings.use_cas ? "yes" : "no");
    APPEND_STAT("tcp_backlog", "%d", settings.backlog);
    APPEND_STAT("binding_protocol", "%s",
                prot_text(settings.binding_protocol));
}

static void process_stat(conn *c, token_t *tokens, const size_t ntokens) {
    const char *subcommand = tokens[SUBCOMMAND_TOKEN].value;
    assert(c != NULL);

    if (ntokens < 2) {
        out_string(c, "CLIENT_ERROR bad command line");
        return;
    }

    if (ntokens == 2) {
        server_stats(&append_stats, c);
        (void)get_stats(NULL, 0, &append_stats, c);
    } else if (strcmp(subcommand, "reset") == 0) {
        stats_reset();
        out_string(c, "RESET");
        return ;
    } else if (strcmp(subcommand, "detail") == 0) {
        /* NOTE: how to tackle detail with binary? */
        if (ntokens < 4)
            process_stats_detail(c, "");  /* outputs the error message */
        else
            process_stats_detail(c, tokens[2].value);
        /* Output already generated */
        return ;
    } else if (strcmp(subcommand, "settings") == 0) {
        process_stat_settings(&append_stats, c);
    } else if (strcmp(subcommand, "cachedump") == 0) {
        char *buf;
        unsigned int bytes, id, limit = 0;

        if (ntokens < 5) {
            out_string(c, "CLIENT_ERROR bad command line");
            return;
        }

        if (!safe_strtoul(tokens[2].value, &id) ||
            !safe_strtoul(tokens[3].value, &limit)) {
            out_string(c, "CLIENT_ERROR bad command line format");
            return;
        }

        buf = item_cachedump(id, limit, &bytes);
        write_and_free(c, buf, bytes);
        return ;
    } else {
        /* getting here means that the subcommand is either engine specific or
           is invalid. query the engine and see. */
        if (get_stats(subcommand, strlen(subcommand), &append_stats, c)) {
            if (c->stats.buffer == NULL) {
                out_string(c, "SERVER_ERROR out of memory writing stats");
            } else {
                write_and_free(c, c->stats.buffer, c->stats.offset);
                c->stats.buffer = NULL;
            }
        } else {
            out_string(c, "ERROR");
        }
        return ;
    }

    /* append terminator and start the transfer */
    append_stats(NULL, 0, NULL, 0, c);

    if (c->stats.buffer == NULL) {
        out_string(c, "SERVER_ERROR out of memory writing stats");
    } else {
        write_and_free(c, c->stats.buffer, c->stats.offset);
        c->stats.buffer = NULL;
    }
}

/* ntokens is overwritten here... shrug.. */
static inline void process_get_command(conn *c, token_t *tokens, size_t ntokens, bool return_cas) {
    char *key;
    size_t nkey;
    int i = 0, sid = 0;
    item *it;
    token_t *key_token = &tokens[KEY_TOKEN];
    char *suffix;
    int stats_get_cmds   = 0;
    int stats_get_misses = 0;
    int stats_get_hits[MAX_NUMBER_OF_SLAB_CLASSES];
    assert(c != NULL);

    memset(&stats_get_hits, 0, sizeof(stats_get_hits));

    do {
        while(key_token->length != 0) {

            key = key_token->value;
            nkey = key_token->length;

            if(nkey > KEY_MAX_LENGTH) {
                pthread_mutex_lock(&c->thread->stats.mutex);
                c->thread->stats.get_cmds   += stats_get_cmds;
                c->thread->stats.get_misses += stats_get_misses;
                for(sid = 0; sid < MAX_NUMBER_OF_SLAB_CLASSES; sid++) {
                    c->thread->stats.slab_stats[sid].get_hits += stats_get_hits[sid];
                }
                pthread_mutex_unlock(&c->thread->stats.mutex);
                out_string(c, "CLIENT_ERROR bad command line format");
                return;
            }

            stats_get_cmds++;
            it = item_get(key, nkey);
            if (settings.detail_enabled) {
                stats_prefix_record_get(key, nkey, NULL != it);
            }
            if (it) {
                if (i >= c->isize) {
                    item **new_list = realloc(c->ilist, sizeof(item *) * c->isize * 2);
                    if (new_list) {
                        c->isize *= 2;
                        c->ilist = new_list;
                    } else {
                        item_remove(it);
                        break;
                    }
                }

                /*
                 * Construct the response. Each hit adds three elements to the
                 * outgoing data list:
                 *   "VALUE "
                 *   key
                 *   " " + flags + " " + data length + "\r\n" + data (with \r\n)
                 */

                if (return_cas)
                {
                  MEMCACHED_COMMAND_GET(c->sfd, ITEM_key(it), it->nkey,
                                        it->nbytes, ITEM_get_cas(it));
                  /* Goofy mid-flight realloc. */
                  if (i >= c->suffixsize) {
                    char **new_suffix_list = realloc(c->suffixlist,
                                           sizeof(char *) * c->suffixsize * 2);
                    if (new_suffix_list) {
                        c->suffixsize *= 2;
                        c->suffixlist  = new_suffix_list;
                    } else {
                        item_remove(it);
                        break;
                    }
                  }

                  suffix = cache_alloc(c->thread->suffix_cache);
                  if (suffix == NULL) {
                    pthread_mutex_lock(&c->thread->stats.mutex);
                    c->thread->stats.get_cmds   += stats_get_cmds;
                    c->thread->stats.get_misses += stats_get_misses;
                    for(sid = 0; sid < MAX_NUMBER_OF_SLAB_CLASSES; sid++) {
                        c->thread->stats.slab_stats[sid].get_hits += stats_get_hits[sid];
                    }
                    pthread_mutex_unlock(&c->thread->stats.mutex);
                    out_string(c, "SERVER_ERROR out of memory making CAS suffix");
                    item_remove(it);
                    return;
                  }
                  *(c->suffixlist + i) = suffix;
                  sprintf(suffix, " %llu\r\n", (unsigned long long)ITEM_get_cas(it));
                  if (add_iov(c, "VALUE ", 6) != 0 ||
                      add_iov(c, ITEM_key(it), it->nkey) != 0 ||
                      add_iov(c, ITEM_suffix(it), it->nsuffix - 2) != 0 ||
                      add_iov(c, suffix, strlen(suffix)) != 0 ||
                      add_iov(c, ITEM_data(it), it->nbytes) != 0)
                      {
                          item_remove(it);
                          break;
                      }
                }
                else
                {
                  MEMCACHED_COMMAND_GET(c->sfd, ITEM_key(it), it->nkey,
                                        it->nbytes, ITEM_get_cas(it));
                  if (add_iov(c, "VALUE ", 6) != 0 ||
                      add_iov(c, ITEM_key(it), it->nkey) != 0 ||
                      add_iov(c, ITEM_suffix(it), it->nsuffix + it->nbytes) != 0)
                      {
                          item_remove(it);
                          break;
                      }
                }


                if (settings.verbose > 1)
                    fprintf(stderr, ">%d sending key %s\n", c->sfd, ITEM_key(it));

                /* item_get() has incremented it->refcount for us */
                stats_get_hits[it->slabs_clsid]++;
                item_update(it);
                *(c->ilist + i) = it;
                i++;

            } else {
                stats_get_misses++;
                MEMCACHED_COMMAND_GET(c->sfd, key, nkey, -1, 0);
            }

            key_token++;
        }

        /*
         * If the command string hasn't been fully processed, get the next set
         * of tokens.
         */
        if(key_token->value != NULL) {
            ntokens = tokenize_command(key_token->value, tokens, MAX_TOKENS);
            key_token = tokens;
        }

    } while(key_token->value != NULL);

    c->icurr = c->ilist;
    c->ileft = i;
    if (return_cas) {
        c->suffixcurr = c->suffixlist;
        c->suffixleft = i;
    }

    if (settings.verbose > 1)
        fprintf(stderr, ">%d END\n", c->sfd);

    /*
        If the loop was terminated because of out-of-memory, it is not
        reliable to add END\r\n to the buffer, because it might not end
        in \r\n. So we send SERVER_ERROR instead.
    */
    if (key_token->value != NULL || add_iov(c, "END\r\n", 5) != 0
        || (IS_UDP(c->transport) && build_udp_headers(c) != 0)) {
        out_string(c, "SERVER_ERROR out of memory writing get response");
    }
    else {
        conn_set_state(c, conn_mwrite);
        c->write_and_go = conn_new_cmd;
        c->msgcurr = 0;
    }

    pthread_mutex_lock(&c->thread->stats.mutex);
    c->thread->stats.get_cmds   += stats_get_cmds;
    c->thread->stats.get_misses += stats_get_misses;
    for(sid = 0; sid < MAX_NUMBER_OF_SLAB_CLASSES; sid++) {
        c->thread->stats.slab_stats[sid].get_hits += stats_get_hits[sid];
    }
    pthread_mutex_unlock(&c->thread->stats.mutex);

    return;
}

void process_update_command(conn *c, token_t *tokens, const size_t ntokens, int comm, bool handle_cas) {
    char *key;
    size_t nkey;
    unsigned int flags;
    int32_t exptime_int = 0;
    time_t exptime;
    int vlen;
    uint64_t req_cas_id=0;
    item *it;

    assert(c != NULL);

    set_noreply_maybe(c, tokens, ntokens);

    if (tokens[KEY_TOKEN].length > KEY_MAX_LENGTH) {
        out_string(c, "CLIENT_ERROR bad command line format");
        return;
    }

    key = tokens[KEY_TOKEN].value;
    nkey = tokens[KEY_TOKEN].length;

    if (! (safe_strtoul(tokens[2].value, (uint32_t *)&flags)
           && safe_strtol(tokens[3].value, &exptime_int)
           && safe_strtol(tokens[4].value, (int32_t *)&vlen))) {
        out_string(c, "CLIENT_ERROR bad command line format");
        return;
    }

    /* Ubuntu 8.04 breaks when I pass exptime to safe_strtol */
    exptime = exptime_int;

    // does cas value exist?
    if (handle_cas) {
        if (!safe_strtoull(tokens[5].value, &req_cas_id)
            || vlen < 0 ) {
            out_string(c, "CLIENT_ERROR bad command line format");
            return;
        }
    }

    if (settings.detail_enabled) {
        stats_prefix_record_set(key, nkey);
    }

    it = item_alloc(key, nkey, flags, c->funcs->conn_realtime(exptime), vlen+2);

    if (it == 0) {
        if (! item_size_ok(nkey, flags, vlen + 2))
            out_string(c, "SERVER_ERROR object too large for cache");
        else
            out_string(c, "SERVER_ERROR out of memory storing object");
        /* swallow the data line */
        c->write_and_go = conn_swallow;
        c->sbytes = vlen + 2;

        /* Avoid stale data persisting in cache because we failed alloc.
         * Unacceptable for SET. Anywhere else too? */
        if (comm == NREAD_SET) {
            it = item_get(key, nkey);
            if (it) {
                item_unlink(it);
                item_remove(it);
            }
        }

        return;
    }
    ITEM_set_cas(it, req_cas_id);

    c->item = it;
    c->ritem = ITEM_data(it);
    c->rlbytes = it->nbytes;
    c->cmd = comm;
    conn_set_state(c, conn_nread);
}

static void process_arithmetic_command(conn *c, token_t *tokens, const size_t ntokens, const bool incr) {
    char temp[sizeof("18446744073709551615")];
    item *it;
    uint64_t delta;
    char *key;
    size_t nkey;

    assert(c != NULL);

    set_noreply_maybe(c, tokens, ntokens);

    if (tokens[KEY_TOKEN].length > KEY_MAX_LENGTH) {
        out_string(c, "CLIENT_ERROR bad command line format");
        return;
    }

    key = tokens[KEY_TOKEN].value;
    nkey = tokens[KEY_TOKEN].length;

    if (!safe_strtoull(tokens[2].value, &delta)) {
        out_string(c, "CLIENT_ERROR bad command line format");
        return;
    }

    it = item_get(key, nkey);
    if (!it) {
        pthread_mutex_lock(&c->thread->stats.mutex);
        if (incr) {
            c->thread->stats.incr_misses++;
        } else {
            c->thread->stats.decr_misses++;
        }
        pthread_mutex_unlock(&c->thread->stats.mutex);

        out_string(c, "NOT_FOUND");
        return;
    }

    out_string(c, add_delta(c, it, incr, delta, temp));
    item_remove(it);         /* release our reference */
}

/*
 * adds a delta value to a numeric item.
 *
 * c     connection requesting the operation
 * it    item to adjust
 * incr  true to increment value, false to decrement
 * delta amount to adjust value by
 * buf   buffer for response string
 *
 * returns a response string to send back to the client.
 */
char *do_add_delta(conn *c, item *it, const bool incr, const int64_t delta, char *buf) {
    char *ptr;
    uint64_t value;
    int res;

    ptr = ITEM_data(it);

    if (!safe_strtoull(ptr, &value)) {
        return "CLIENT_ERROR cannot increment or decrement non-numeric value";
    }

    if (incr) {
        value += delta;
        MEMCACHED_COMMAND_INCR(c->sfd, ITEM_key(it), it->nkey, value);
    } else {
        if(delta > value) {
            value = 0;
        } else {
            value -= delta;
        }
        MEMCACHED_COMMAND_DECR(c->sfd, ITEM_key(it), it->nkey, value);
    }

    pthread_mutex_lock(&c->thread->stats.mutex);
    if (incr) {
        c->thread->stats.slab_stats[it->slabs_clsid].incr_hits++;
    } else {
        c->thread->stats.slab_stats[it->slabs_clsid].decr_hits++;
    }
    pthread_mutex_unlock(&c->thread->stats.mutex);

    sprintf(buf, "%llu", (unsigned long long)value);
    res = strlen(buf);
    if (res + 2 > it->nbytes) { /* need to realloc */
        item *new_it;
        new_it = do_item_alloc(ITEM_key(it), it->nkey, atoi(ITEM_suffix(it) + 1), it->exptime, res + 2 );
        if (new_it == 0) {
            return "SERVER_ERROR out of memory in incr/decr";
        }
        memcpy(ITEM_data(new_it), buf, res);
        memcpy(ITEM_data(new_it) + res, "\r\n", 2);
        item_replace(it, new_it);
        do_item_remove(new_it);       /* release our reference */
    } else { /* replace in-place */
        /* When changing the value without replacing the item, we
           need to update the CAS on the existing item. */
        ITEM_set_cas(it, (settings.use_cas) ? get_cas_id() : 0);

        memcpy(ITEM_data(it), buf, res);
        memset(ITEM_data(it) + res, ' ', it->nbytes - res - 2);
    }

    return buf;
}

static void process_delete_command(conn *c, token_t *tokens, const size_t ntokens) {
    char *key;
    size_t nkey;
    item *it;

    assert(c != NULL);

    set_noreply_maybe(c, tokens, ntokens);

    key = tokens[KEY_TOKEN].value;
    nkey = tokens[KEY_TOKEN].length;

    if(nkey > KEY_MAX_LENGTH) {
        out_string(c, "CLIENT_ERROR bad command line format");
        return;
    }

    if (settings.detail_enabled) {
        stats_prefix_record_delete(key, nkey);
    }

    it = item_get(key, nkey);
    if (it) {
        MEMCACHED_COMMAND_DELETE(c->sfd, ITEM_key(it), it->nkey);

        pthread_mutex_lock(&c->thread->stats.mutex);
        c->thread->stats.slab_stats[it->slabs_clsid].delete_hits++;
        pthread_mutex_unlock(&c->thread->stats.mutex);

        item_unlink(it);
        item_remove(it);      /* release our reference */
        out_string(c, "DELETED");
    } else {
        pthread_mutex_lock(&c->thread->stats.mutex);
        c->thread->stats.delete_misses++;
        pthread_mutex_unlock(&c->thread->stats.mutex);

        out_string(c, "NOT_FOUND");
    }
}

void process_verbosity_command(conn *c, token_t *tokens, const size_t ntokens) {
    unsigned int level;

    assert(c != NULL);

    set_noreply_maybe(c, tokens, ntokens);

    level = strtoul(tokens[1].value, NULL, 10);
    settings.verbose = level > MAX_VERBOSITY_LEVEL ? MAX_VERBOSITY_LEVEL : level;
    out_string(c, "OK");
    return;
}

void process_command(conn *c, char *command) {

    token_t tokens[MAX_TOKENS];
    size_t ntokens;
    int comm;

    assert(c != NULL);

    MEMCACHED_PROCESS_COMMAND_START(c->sfd, c->rcurr, c->rbytes);

    if (settings.verbose > 1)
        fprintf(stderr, "<%d %s\n", c->sfd, command);

    /*
     * for commands set/add/replace, we build an item and read the data
     * directly into it, then continue in nread_complete().
     */

    c->msgcurr = 0;
    c->msgused = 0;
    c->iovused = 0;
    if (add_msghdr(c) != 0) {
        out_string(c, "SERVER_ERROR out of memory preparing response");
        return;
    }

    ntokens = tokenize_command(command, tokens, MAX_TOKENS);
    if (ntokens >= 3 &&
        ((strcmp(tokens[COMMAND_TOKEN].value, "get") == 0) ||
         (strcmp(tokens[COMMAND_TOKEN].value, "bget") == 0))) {

        process_get_command(c, tokens, ntokens, false);

    } else if ((ntokens == 6 || ntokens == 7) &&
               ((strcmp(tokens[COMMAND_TOKEN].value, "add") == 0 && (comm = NREAD_ADD)) ||
                (strcmp(tokens[COMMAND_TOKEN].value, "set") == 0 && (comm = NREAD_SET)) ||
                (strcmp(tokens[COMMAND_TOKEN].value, "replace") == 0 && (comm = NREAD_REPLACE)) ||
                (strcmp(tokens[COMMAND_TOKEN].value, "prepend") == 0 && (comm = NREAD_PREPEND)) ||
                (strcmp(tokens[COMMAND_TOKEN].value, "append") == 0 && (comm = NREAD_APPEND)) )) {

        process_update_command(c, tokens, ntokens, comm, false);

    } else if ((ntokens == 7 || ntokens == 8) && (strcmp(tokens[COMMAND_TOKEN].value, "cas") == 0 && (comm = NREAD_CAS))) {

        process_update_command(c, tokens, ntokens, comm, true);

    } else if ((ntokens == 4 || ntokens == 5) && (strcmp(tokens[COMMAND_TOKEN].value, "incr") == 0)) {

        process_arithmetic_command(c, tokens, ntokens, 1);

    } else if (ntokens >= 3 && (strcmp(tokens[COMMAND_TOKEN].value, "gets") == 0)) {

        process_get_command(c, tokens, ntokens, true);

    } else if ((ntokens == 4 || ntokens == 5) && (strcmp(tokens[COMMAND_TOKEN].value, "decr") == 0)) {

        process_arithmetic_command(c, tokens, ntokens, 0);

    } else if (ntokens >= 3 && ntokens <= 4 && (strcmp(tokens[COMMAND_TOKEN].value, "delete") == 0)) {

        process_delete_command(c, tokens, ntokens);

    } else if (ntokens >= 2 && (strcmp(tokens[COMMAND_TOKEN].value, "stats") == 0)) {

        process_stat(c, tokens, ntokens);

    } else if (ntokens >= 2 && ntokens <= 4 && (strcmp(tokens[COMMAND_TOKEN].value, "flush_all") == 0)) {
        time_t exptime = 0;
        set_current_time();

        set_noreply_maybe(c, tokens, ntokens);

        STATS_LOCK();
        c->thread->stats.flush_cmds++;
        STATS_UNLOCK();

        if(ntokens == (c->noreply ? 3 : 2)) {
            settings.oldest_live = current_time - 1;
            item_flush_expired();
            out_string(c, "OK");
            return;
        }

        exptime = strtol(tokens[1].value, NULL, 10);
        if(errno == ERANGE) {
            out_string(c, "CLIENT_ERROR bad command line format");
            return;
        }

        /*
          If exptime is zero realtime() would return zero too, and
          realtime(exptime) - 1 would overflow to the max unsigned
          value.  So we process exptime == 0 the same way we do when
          no delay is given at all.
        */
        if (exptime > 0)
            settings.oldest_live = c->funcs->conn_realtime(exptime) - 1;
        else /* exptime == 0 */
            settings.oldest_live = current_time - 1;
        item_flush_expired();
        out_string(c, "OK");
        return;

    } else if (ntokens == 2 && (strcmp(tokens[COMMAND_TOKEN].value, "version") == 0)) {

        out_string(c, "VERSION " VERSION);

    } else if (ntokens == 2 && (strcmp(tokens[COMMAND_TOKEN].value, "quit") == 0)) {

        conn_set_state(c, conn_closing);

    } else if (ntokens == 5 && (strcmp(tokens[COMMAND_TOKEN].value, "slabs") == 0 &&
                                strcmp(tokens[COMMAND_TOKEN + 1].value, "reassign") == 0)) {
#ifdef ALLOW_SLABS_REASSIGN

        int src, dst, rv;

        src = strtol(tokens[2].value, NULL, 10);
        dst  = strtol(tokens[3].value, NULL, 10);

        if(errno == ERANGE) {
            out_string(c, "CLIENT_ERROR bad command line format");
            return;
        }

        rv = slabs_reassign(src, dst);
        if (rv == 1) {
            out_string(c, "DONE");
            return;
        }
        if (rv == 0) {
            out_string(c, "CANT");
            return;
        }
        if (rv == -1) {
            out_string(c, "BUSY");
            return;
        }
#else
        out_string(c, "CLIENT_ERROR Slab reassignment not supported");
#endif
    } else if ((ntokens == 3 || ntokens == 4) && (strcmp(tokens[COMMAND_TOKEN].value, "verbosity") == 0)) {
        process_verbosity_command(c, tokens, ntokens);
    } else {
        out_string(c, "ERROR");
    }
    return;
}

/*
 * if we have a complete line in the buffer, process it.
 */
int try_read_command(conn *c) {
    assert(c != NULL);
    assert(c->rcurr <= (c->rbuf + c->rsize));
    assert(c->rbytes > 0);

    if (c->protocol == negotiating_prot || c->transport == udp_transport)  {
        if ((unsigned char)c->rbuf[0] == (unsigned char)PROTOCOL_BINARY_REQ) {
            c->protocol = binary_prot;
        } else {
            c->protocol = ascii_prot;
        }

        if (settings.verbose) {
            fprintf(stderr, "%d: Client using the %s protocol\n", c->sfd,
                    prot_text(c->protocol));
        }
    }

    if (IS_BINARY(c->protocol)) {
        /* Do we have the complete packet header? */
        if (c->rbytes < sizeof(c->binary_header)) {
            /* need more data! */
            return 0;
        } else {
#ifdef NEED_ALIGN
            if (((long)(c->rcurr)) % 8 != 0) {
                /* must realign input buffer */
                memmove(c->rbuf, c->rcurr, c->rbytes);
                c->rcurr = c->rbuf;
                if (settings.verbose) {
                    fprintf(stderr, "%d: Realign input buffer\n", c->sfd);
                }
            }
#endif
            protocol_binary_request_header* req;
            req = (protocol_binary_request_header*)c->rcurr;

            if (settings.verbose > 1) {
                /* Dump the packet before we convert it to host order */
                int ii;
                fprintf(stderr, "<%d Read binary protocol data:", c->sfd);
                for (ii = 0; ii < sizeof(req->bytes); ++ii) {
                    if (ii % 4 == 0) {
                        fprintf(stderr, "\n<%d   ", c->sfd);
                    }
                    fprintf(stderr, " 0x%02x", req->bytes[ii]);
                }
                fprintf(stderr, "\n");
            }

            c->binary_header = *req;
            c->binary_header.request.keylen = ntohs(req->request.keylen);
            c->binary_header.request.bodylen = ntohl(req->request.bodylen);
            c->binary_header.request.cas = swap64(req->request.cas);

            if (c->binary_header.request.magic != c->funcs->conn_binary_command_magic) {
                if (settings.verbose) {
                    fprintf(stderr, "Invalid magic:  %x\n",
                            c->binary_header.request.magic);
                }
                conn_set_state(c, conn_closing);
                return -1;
            }

            c->msgcurr = 0;
            c->msgused = 0;
            c->iovused = 0;
            if (add_msghdr(c) != 0) {
                out_string(c, "SERVER_ERROR out of memory");
                return 0;
            }

            c->cmd = c->binary_header.request.opcode;
            c->keylen = c->binary_header.request.keylen;
            c->opaque = c->binary_header.request.opaque;
            /* clear the returned cas value */
            c->cas = 0;

            c->funcs->conn_process_binary_command(c);

            c->rbytes -= sizeof(c->binary_header);
            c->rcurr += sizeof(c->binary_header);
        }
    } else {
        char *el, *cont;

        if (c->rbytes == 0)
            return 0;
        el = memchr(c->rcurr, '\n', c->rbytes);
        if (!el)
            return 0;
        cont = el + 1;
        if ((el - c->rcurr) > 1 && *(el - 1) == '\r') {
            el--;
        }
        *el = '\0';

        assert(cont <= (c->rcurr + c->rbytes));

        c->funcs->conn_process_ascii_command(c, c->rcurr);

        c->rbytes -= (cont - c->rcurr);
        c->rcurr = cont;

        assert(c->rcurr <= (c->rbuf + c->rsize));
    }

    return 1;
}

/*
 * read a UDP request.
 */
static enum try_read_result try_read_udp(conn *c) {
    int res;

    assert(c != NULL);

    c->request_addr_size = sizeof(c->request_addr);
    res = recvfrom(c->sfd, c->rbuf, c->rsize,
                   0, &c->request_addr, &c->request_addr_size);
    if (res > 8) {
        unsigned char *buf = (unsigned char *)c->rbuf;

        add_bytes_read(c, res);

        /* Beginning of UDP packet is the request ID; save it. */
        c->request_id = buf[0] * 256 + buf[1];

        /* If this is a multi-packet request, drop it. */
        if (buf[4] != 0 || buf[5] != 1) {
            out_string(c, "SERVER_ERROR multi-packet request not supported");
            return READ_NO_DATA_RECEIVED;
        }

        /* Don't care about any of the rest of the header. */
        res -= 8;
        memmove(c->rbuf, c->rbuf + 8, res);

        c->rbytes += res;
        c->rcurr = c->rbuf;
        return READ_DATA_RECEIVED;
    }
    return READ_NO_DATA_RECEIVED;
}

/*
 * read from network as much as we can, handle buffer overflow and connection
 * close.
 * before reading, move the remaining incomplete fragment of a command
 * (if any) to the beginning of the buffer.
 * @return enum try_read_result
 */
static enum try_read_result try_read_network(conn *c) {
    enum try_read_result gotdata = READ_NO_DATA_RECEIVED;
    int res;

    assert(c != NULL);

    if (c->rcurr != c->rbuf) {
        if (c->rbytes != 0) /* otherwise there's nothing to copy */
            memmove(c->rbuf, c->rcurr, c->rbytes);
        c->rcurr = c->rbuf;
    }

    while (1) {
        if (c->rbytes >= c->rsize) {
            char *new_rbuf = realloc(c->rbuf, c->rsize * 2);
            if (!new_rbuf) {
                if (settings.verbose > 0)
                    fprintf(stderr, "Couldn't realloc input buffer\n");
                c->rbytes = 0; /* ignore what we read */
                out_string(c, "SERVER_ERROR out of memory reading request");
                c->write_and_go = conn_closing;
                return READ_MEMORY_ERROR;
            }
            c->rcurr = c->rbuf = new_rbuf;
            c->rsize *= 2;
        }

        int avail = c->rsize - c->rbytes;
        res = read(c->sfd, c->rbuf + c->rbytes, avail);
        if (res > 0) {
            add_bytes_read(c, res);

            gotdata = READ_DATA_RECEIVED;
            c->rbytes += res;
            if (res == avail) {
                continue;
            } else {
                break;
            }
        }
        if (res == 0) {
            return READ_ERROR;
        }
        if (res == -1) {
            if (errno == EAGAIN || errno == EWOULDBLOCK) {
                break;
            }
            return READ_ERROR;
        }
    }
    return gotdata;
}

bool update_event(conn *c, const int new_flags) {
    assert(c != NULL);

    struct event_base *base = c->event.ev_base;
    if (c->ev_flags == new_flags)
        return true;
    if (event_del(&c->event) == -1) return false;
    event_set(&c->event, c->sfd, new_flags, event_handler, (void *)c);
    event_base_set(base, &c->event);
    c->ev_flags = new_flags;
    if (event_add(&c->event, 0) == -1) return false;
    return true;
}

/*
 * Sets whether we are listening for new connections or not.
 */
void do_accept_new_conns(const bool do_accept) {
    conn *next;

    for (next = listen_conn; next; next = next->next) {
        if (do_accept) {
            update_event(next, EV_READ | EV_PERSIST);
            if (listen(next->sfd, settings.backlog) != 0) {
                perror("listen");
            }
        }
        else {
            update_event(next, 0);
            if (listen(next->sfd, 0) != 0) {
                perror("listen");
            }
        }
    }

    if (do_accept) {
        STATS_LOCK();
        stats.accepting_conns = true;
        STATS_UNLOCK();
    } else {
        STATS_LOCK();
        stats.accepting_conns = false;
        stats.listen_disabled_num++;
        STATS_UNLOCK();
    }
}

/*
 * Transmit the next chunk of data from our list of msgbuf structures.
 *
 * Returns:
 *   TRANSMIT_COMPLETE   All done writing.
 *   TRANSMIT_INCOMPLETE More data remaining to write.
 *   TRANSMIT_SOFT_ERROR Can't write any more right now.
 *   TRANSMIT_HARD_ERROR Can't write (c->state is set to conn_closing)
 */
static enum transmit_result transmit(conn *c) {
    assert(c != NULL);

    if (c->msgcurr < c->msgused &&
            c->msglist[c->msgcurr].msg_iovlen == 0) {
        /* Finished writing the current msg; advance to the next. */
        c->msgcurr++;
    }
    if (c->msgcurr < c->msgused) {
        ssize_t res;
        struct msghdr *m = &c->msglist[c->msgcurr];

        res = sendmsg(c->sfd, m, 0);
        if (res > 0) {
            pthread_mutex_lock(&c->thread->stats.mutex);
            c->thread->stats.bytes_written += res;
            pthread_mutex_unlock(&c->thread->stats.mutex);

            /* We've written some of the data. Remove the completed
               iovec entries from the list of pending writes. */
            while (m->msg_iovlen > 0 && res >= m->msg_iov->iov_len) {
                res -= m->msg_iov->iov_len;
                m->msg_iovlen--;
                m->msg_iov++;
            }

            /* Might have written just part of the last iovec entry;
               adjust it so the next write will do the rest. */
            if (res > 0) {
                m->msg_iov->iov_base = (caddr_t)m->msg_iov->iov_base + res;
                m->msg_iov->iov_len -= res;
            }
            return TRANSMIT_INCOMPLETE;
        }
        if (res == -1 && (errno == EAGAIN || errno == EWOULDBLOCK)) {
            if (!update_event(c, EV_WRITE | EV_PERSIST)) {
                if (settings.verbose > 0)
                    fprintf(stderr, "Couldn't update event\n");
                conn_set_state(c, conn_closing);
                return TRANSMIT_HARD_ERROR;
            }
            return TRANSMIT_SOFT_ERROR;
        }
        /* if res == 0 or res == -1 and error is not EAGAIN or EWOULDBLOCK,
           we have a real error, on which we close the connection */
        if (settings.verbose > 0)
            perror("Failed to write, and not due to blocking");

        if (IS_UDP(c->transport))
            conn_set_state(c, conn_read);
        else
            conn_set_state(c, conn_closing);
        return TRANSMIT_HARD_ERROR;
    } else {
        return TRANSMIT_COMPLETE;
    }
}

void drive_machine(conn *c) {
    bool stop = false;
    int sfd, flags = 1;
    socklen_t addrlen;
    struct sockaddr_storage addr;
    int nreqs = settings.reqs_per_event;
    int res;

    assert(c != NULL);

    while (!stop) {

        switch(c->state) {
        case conn_listening:
            addrlen = sizeof(addr);
            if ((sfd = accept(c->sfd, (struct sockaddr *)&addr, &addrlen)) == -1) {
                if (errno == EAGAIN || errno == EWOULDBLOCK) {
                    /* these are transient, so don't log anything */
                    stop = true;
                } else if (errno == EMFILE) {
                    if (settings.verbose > 0)
                        fprintf(stderr, "Too many open connections\n");
                    accept_new_conns(false);
                    stop = true;
                } else {
                    perror("accept()");
                    stop = true;
                }
                break;
            }
            if ((flags = fcntl(sfd, F_GETFL, 0)) < 0 ||
                fcntl(sfd, F_SETFL, flags | O_NONBLOCK) < 0) {
                perror("setting O_NONBLOCK");
                close(sfd);
                break;
            }

            dispatch_conn_new(sfd, conn_new_cmd, EV_READ | EV_PERSIST,
                              DATA_BUFFER_SIZE,
                              c->protocol,
                              tcp_transport,
                              c->funcs, c->extra);
            stop = true;
            break;

        case conn_waiting:
            if (!update_event(c, EV_READ | EV_PERSIST)) {
                if (settings.verbose > 0)
                    fprintf(stderr, "Couldn't update event\n");
                conn_set_state(c, conn_closing);
                break;
            }

            conn_set_state(c, conn_read);
            stop = true;
            break;

        case conn_read:
            res = IS_UDP(c->transport) ? try_read_udp(c) : try_read_network(c);

            switch (res) {
            case READ_NO_DATA_RECEIVED:
                conn_set_state(c, conn_waiting);
                break;
            case READ_DATA_RECEIVED:
             /* Only process nreqs at a time to avoid starving other
                connections */
                if (--nreqs)
                    conn_set_state(c, conn_parse_cmd);
                break;
            case READ_ERROR:
                conn_set_state(c, conn_closing);
                break;
            case READ_MEMORY_ERROR: /* Failed to allocate more memory */
                /* State already set by try_read_network */
                break;
            }
            break;

        case conn_parse_cmd:
            if (try_read_command(c) == 0) {
                /* wee need more data! */
                conn_set_state(c, conn_waiting);
            }

            break;

        case conn_new_cmd:
            reset_cmd_handler(c);
            break;

        case conn_nread:
            if (c->rlbytes == 0) {
                complete_nread(c);
                break;
            }
            /* first check if we have leftovers in the conn_read buffer */
            if (c->rbytes > 0) {
                int tocopy = c->rbytes > c->rlbytes ? c->rlbytes : c->rbytes;
                if (c->ritem != c->rcurr) {
                    memmove(c->ritem, c->rcurr, tocopy);
                }
                c->ritem += tocopy;
                c->rlbytes -= tocopy;
                c->rcurr += tocopy;
                c->rbytes -= tocopy;
                if (c->rlbytes == 0) {
                    break;
                }
            }

            /*  now try reading from the socket */
            res = read(c->sfd, c->ritem, c->rlbytes);
            if (res > 0) {
                add_bytes_read(c, res);

                if (c->rcurr == c->ritem) {
                    c->rcurr += res;
                }
                c->ritem += res;
                c->rlbytes -= res;
                break;
            }
            if (res == 0) { /* end of stream */
                conn_set_state(c, conn_closing);
                break;
            }
            if (res == -1 && (errno == EAGAIN || errno == EWOULDBLOCK)) {
                if (!update_event(c, EV_READ | EV_PERSIST)) {
                    if (settings.verbose > 0)
                        fprintf(stderr, "Couldn't update event\n");
                    conn_set_state(c, conn_closing);
                    break;
                }
                stop = true;
                break;
            }
            /* otherwise we have a real error, on which we close the connection */
            if (settings.verbose > 0)
                fprintf(stderr, "Failed to read, and not due to blocking\n");
            conn_set_state(c, conn_closing);
            break;

        case conn_swallow:
            /* we are reading sbytes and throwing them away */
            if (c->sbytes == 0) {
                conn_set_state(c, conn_new_cmd);
                break;
            }

            /* first check if we have leftovers in the conn_read buffer */
            if (c->rbytes > 0) {
                int tocopy = c->rbytes > c->sbytes ? c->sbytes : c->rbytes;
                c->sbytes -= tocopy;
                c->rcurr += tocopy;
                c->rbytes -= tocopy;
                break;
            }

            /*  now try reading from the socket */
            res = read(c->sfd, c->rbuf, c->rsize > c->sbytes ? c->sbytes : c->rsize);
            if (res > 0) {
                add_bytes_read(c, res);
                c->sbytes -= res;
                break;
            }
            if (res == 0) { /* end of stream */
                conn_set_state(c, conn_closing);
                break;
            }
            if (res == -1 && (errno == EAGAIN || errno == EWOULDBLOCK)) {
                if (!update_event(c, EV_READ | EV_PERSIST)) {
                    if (settings.verbose > 0)
                        fprintf(stderr, "Couldn't update event\n");
                    conn_set_state(c, conn_closing);
                    break;
                }
                stop = true;
                break;
            }
            /* otherwise we have a real error, on which we close the connection */
            if (settings.verbose > 0)
                fprintf(stderr, "Failed to read, and not due to blocking\n");
            conn_set_state(c, conn_closing);
            break;

        case conn_write:
            /*
             * We want to write out a simple response. If we haven't already,
             * assemble it into a msgbuf list (this will be a single-entry
             * list for TCP or a two-entry list for UDP).
             */
            if (c->iovused == 0 || (IS_UDP(c->transport) && c->iovused == 1)) {
                if (add_iov(c, c->wcurr, c->wbytes) != 0) {
                    if (settings.verbose > 0)
                        fprintf(stderr, "Couldn't build response\n");
                    conn_set_state(c, conn_closing);
                    break;
                }
            }

            /* fall through... */

        case conn_mwrite:
          if (IS_UDP(c->transport) && c->msgcurr == 0 && build_udp_headers(c) != 0) {
            if (settings.verbose > 0)
              fprintf(stderr, "Failed to build UDP headers\n");
            conn_set_state(c, conn_closing);
            break;
          }
            switch (transmit(c)) {
            case TRANSMIT_COMPLETE:
                if (c->state == conn_mwrite) {
                    while (c->ileft > 0) {
                        item *it = *(c->icurr);
                        assert((it->it_flags & ITEM_SLABBED) == 0);
                        item_remove(it);
                        c->icurr++;
                        c->ileft--;
                    }
                    while (c->suffixleft > 0) {
                        char *suffix = *(c->suffixcurr);
                        cache_free(c->thread->suffix_cache, suffix);
                        c->suffixcurr++;
                        c->suffixleft--;
                    }
                    conn_set_state(c, c->write_and_go);
                } else if (c->state == conn_write) {
                    if (c->write_and_free) {
                        free(c->write_and_free);
                        c->write_and_free = 0;
                    }
                    conn_set_state(c, c->write_and_go);
                } else {
                    if (settings.verbose > 0)
                        fprintf(stderr, "Unexpected state %d\n", c->state);
                    conn_set_state(c, conn_closing);
                }
                break;

            case TRANSMIT_INCOMPLETE:
            case TRANSMIT_HARD_ERROR:
                break;                   /* Continue in state machine. */

            case TRANSMIT_SOFT_ERROR:
                stop = true;
                break;
            }
            break;

        case conn_pause:
            if (c->funcs->conn_pause != NULL)
                c->funcs->conn_pause(c);

            stop = true;
            break;

        case conn_closing:
            if (c->funcs->conn_close != NULL)
                c->funcs->conn_close(c);

            if (IS_UDP(c->transport))
                conn_cleanup(c);
            else
                conn_close(c);
            stop = true;
            break;

        case conn_max_state:
            assert(false);
            break;
        }
    }

    return;
}

void add_bytes_read(conn *c, int bytes_read) {
    assert(c != NULL);
    pthread_mutex_lock(&c->thread->stats.mutex);
    c->thread->stats.bytes_read += bytes_read;
    pthread_mutex_unlock(&c->thread->stats.mutex);
}

void event_handler(const int fd, const short which, void *arg) {
    conn *c;

    c = (conn *)arg;
    assert(c != NULL);

    c->which = which;

    /* sanity */
    if (fd != c->sfd) {
        if (settings.verbose > 0)
            fprintf(stderr, "Catastrophic: event fd doesn't match conn fd!\n");
        conn_close(c);
        return;
    }

    drive_machine(c);

    /* wait for next event */
    return;
}

static int new_socket(struct addrinfo *ai) {
    int sfd;
    int flags;

    if ((sfd = socket(ai->ai_family, ai->ai_socktype, ai->ai_protocol)) == -1) {
        return -1;
    }

    if ((flags = fcntl(sfd, F_GETFL, 0)) < 0 ||
        fcntl(sfd, F_SETFL, flags | O_NONBLOCK) < 0) {
        perror("setting O_NONBLOCK");
        close(sfd);
        return -1;
    }
    return sfd;
}


/*
 * Sets a socket's send buffer size to the maximum allowed by the system.
 */
static void maximize_sndbuf(const int sfd) {
    socklen_t intsize = sizeof(int);
    int last_good = 0;
    int min, max, avg;
    int old_size;

    /* Start with the default size. */
    if (getsockopt(sfd, SOL_SOCKET, SO_SNDBUF, &old_size, &intsize) != 0) {
        if (settings.verbose > 0)
            perror("getsockopt(SO_SNDBUF)");
        return;
    }

    /* Binary-search for the real maximum. */
    min = old_size;
    max = MAX_SENDBUF_SIZE;

    while (min <= max) {
        avg = ((unsigned int)(min + max)) / 2;
        if (setsockopt(sfd, SOL_SOCKET, SO_SNDBUF, (void *)&avg, intsize) == 0) {
            last_good = avg;
            min = avg + 1;
        } else {
            max = avg - 1;
        }
    }

    if (settings.verbose > 1)
        fprintf(stderr, "<%d send buffer was %d, now %d\n", sfd, old_size, last_good);
}

int server_socket(const int port,
                  enum protocol prot,
                  enum network_transport transport) {
    int sfd;
    struct linger ling = {0, 0};
    struct addrinfo *ai;
    struct addrinfo *next;
    struct addrinfo hints;
    char port_buf[NI_MAXSERV];
    int error;
    int success = 0;

    int flags =1;

    /*
     * the memset call clears nonstandard fields in some impementations
     * that otherwise mess things up.
     */
    memset(&hints, 0, sizeof (hints));
    hints.ai_flags = AI_PASSIVE;
    hints.ai_family = AF_UNSPEC;
    hints.ai_socktype = IS_UDP(transport) ? SOCK_DGRAM : SOCK_STREAM;

    snprintf(port_buf, NI_MAXSERV, "%d", port);
    error= getaddrinfo(settings.inter, port_buf, &hints, &ai);
    if (error != 0) {
        if (error != EAI_SYSTEM)
          fprintf(stderr, "getaddrinfo(): %s\n", gai_strerror(error));
        else
          perror("getaddrinfo()");

        return 1;
    }

    for (next= ai; next; next= next->ai_next) {
        conn *listen_conn_add;
        if ((sfd = new_socket(next)) == -1) {
            /* getaddrinfo can return "junk" addresses,
             * we make sure at least one works before erroring.
             */
            continue;
        }

#ifdef IPV6_V6ONLY
        if (next->ai_family == AF_INET6) {
            error = setsockopt(sfd, IPPROTO_IPV6, IPV6_V6ONLY, (char *) &flags, sizeof(flags));
            if (error != 0) {
                perror("setsockopt");
                close(sfd);
                continue;
            }
        }
#endif

        setsockopt(sfd, SOL_SOCKET, SO_REUSEADDR, (void *)&flags, sizeof(flags));
        if (IS_UDP(transport)) {
            maximize_sndbuf(sfd);
        } else {
            error = setsockopt(sfd, SOL_SOCKET, SO_KEEPALIVE, (void *)&flags, sizeof(flags));
            if (error != 0)
                perror("setsockopt");

            error = setsockopt(sfd, SOL_SOCKET, SO_LINGER, (void *)&ling, sizeof(ling));
            if (error != 0)
                perror("setsockopt");

            error = setsockopt(sfd, IPPROTO_TCP, TCP_NODELAY, (void *)&flags, sizeof(flags));
            if (error != 0)
                perror("setsockopt");
        }

        if (bind(sfd, next->ai_addr, next->ai_addrlen) == -1) {
            if (errno != EADDRINUSE) {
                perror("bind()");
                close(sfd);
                freeaddrinfo(ai);
                return 1;
            }
            close(sfd);
            continue;
        } else {
            success++;
            if (!IS_UDP(transport) && listen(sfd, settings.backlog) == -1) {
                perror("listen()");
                close(sfd);
                freeaddrinfo(ai);
                return 1;
            }
        }

        if (IS_UDP(transport)) {
            int c;

            for (c = 1; c < settings.num_threads; c++) {
                /* this is guaranteed to hit all threads because we round-robin */
                dispatch_conn_new(sfd, conn_read, EV_READ | EV_PERSIST,
                                  UDP_READ_BUFFER_SIZE, prot, transport,
                                  NULL, NULL);
            }
        } else {
            if (!(listen_conn_add = conn_new(sfd, conn_listening,
                                             EV_READ | EV_PERSIST, 1,
                                             prot, transport,
                                             main_base, NULL, NULL))) {
                fprintf(stderr, "failed to create listening connection\n");
                exit(EXIT_FAILURE);
            }
            listen_conn_add->next = listen_conn;
            listen_conn = listen_conn_add;
        }
    }

    freeaddrinfo(ai);

    /* Return zero iff we detected no errors in starting up connections */
    return success == 0;
}

static int new_socket_unix(void) {
    int sfd;
    int flags;

    if ((sfd = socket(AF_UNIX, SOCK_STREAM, 0)) == -1) {
        perror("socket()");
        return -1;
    }

    if ((flags = fcntl(sfd, F_GETFL, 0)) < 0 ||
        fcntl(sfd, F_SETFL, flags | O_NONBLOCK) < 0) {
        perror("setting O_NONBLOCK");
        close(sfd);
        return -1;
    }
    return sfd;
}

static int server_socket_unix(const char *path, int access_mask) {
    int sfd;
    struct linger ling = {0, 0};
    struct sockaddr_un addr;
    struct stat tstat;
    int flags =1;
    int old_umask;

    if (!path) {
        return 1;
    }

    if ((sfd = new_socket_unix()) == -1) {
        return 1;
    }

    /*
     * Clean up a previous socket file if we left it around
     */
    if (lstat(path, &tstat) == 0) {
        if (S_ISSOCK(tstat.st_mode))
            unlink(path);
    }

    setsockopt(sfd, SOL_SOCKET, SO_REUSEADDR, (void *)&flags, sizeof(flags));
    setsockopt(sfd, SOL_SOCKET, SO_KEEPALIVE, (void *)&flags, sizeof(flags));
    setsockopt(sfd, SOL_SOCKET, SO_LINGER, (void *)&ling, sizeof(ling));

    /*
     * the memset call clears nonstandard fields in some impementations
     * that otherwise mess things up.
     */
    memset(&addr, 0, sizeof(addr));

    addr.sun_family = AF_UNIX;
    strcpy(addr.sun_path, path);
    old_umask = umask( ~(access_mask&0777));
    if (bind(sfd, (struct sockaddr *)&addr, sizeof(addr)) == -1) {
        perror("bind()");
        close(sfd);
        umask(old_umask);
        return 1;
    }
    umask(old_umask);
    if (listen(sfd, settings.backlog) == -1) {
        perror("listen()");
        close(sfd);
        return 1;
    }
    if (!(listen_conn = conn_new(sfd, conn_listening,
                                 EV_READ | EV_PERSIST, 1,
                                 negotiating_prot,
                                 local_transport, main_base,
                                 NULL, NULL))) {
        fprintf(stderr, "failed to create listening connection\n");
        exit(EXIT_FAILURE);
    }

    return 0;
}

/*
 * We keep the current time of day in a global variable that's updated by a
 * timer event. This saves us a bunch of time() system calls (we really only
 * need to get the time once a second, whereas there can be tens of thousands
 * of requests a second) and allows us to use server-start-relative timestamps
 * rather than absolute UNIX timestamps, a space savings on systems where
 * sizeof(time_t) > sizeof(unsigned int).
 */
volatile rel_time_t current_time;
static struct event clockevent;

/* time-sensitive callers can call it by hand with this, outside the normal ever-1-second timer */
static void set_current_time(void) {
    struct timeval timer;

    gettimeofday(&timer, NULL);
    current_time = (rel_time_t) (timer.tv_sec - process_started);
}

static void clock_handler(const int fd, const short which, void *arg) {
    struct timeval t = {.tv_sec = 1, .tv_usec = 0};
    static bool initialized = false;

    if (initialized) {
        /* only delete the event if it's actually there. */
        evtimer_del(&clockevent);
    } else {
        initialized = true;
    }

    evtimer_set(&clockevent, clock_handler, 0);
    event_base_set(main_base, &clockevent);
    evtimer_add(&clockevent, &t);

    set_current_time();
}

static void usage(int argc, char **argv) {
    printf(PACKAGE " " VERSION "\n");
    printf("\n");
#ifdef HAVE_CONFLATE_H
    printf("  %s [flags] apikey=<APIKEY>\n", argv[0]);
    printf("    or\n");
#endif
    printf("  %s [flags] -z=<port=<mc_host:mc_port(,*)>\n\n", argv[0]);
    printf("              moxi listens on the given port and forwards to\n"
           "              downstream memcached servers running at\n"
           "              mc_host:mc_port.  More than one mc_host:mc_port\n"
           "              can be listed, separated by commas.\n"
           "              For example, -z 11211=server1:11211,server2:11211\n");
    printf("\nThe optional [flags] are...\n\n"
           "-p <num>      TCP port number to listen on (default: 11211)\n"
           "              to have moxi be a memcached server\n"
           "-U <num>      UDP port number to listen on (default: 11211, 0 is off)\n"
<<<<<<< HEAD
           "              to have moxi be a memcached server\n"
           "-s <file>     unix socket path to listen on (disables network support)\n"
           "-a <mask>     access mask for unix socket, in octal (default 0700)\n"
           "-l <ip_addr>  interface to listen on, default is INADDR_ANY\n"
=======
           "-s <file>     UNIX socket path to listen on (disables network support)\n"
           "-a <mask>     access mask for UNIX socket, in octal (default: 0700)\n"
           "-l <ip_addr>  interface to listen on (default: INADDR_ANY, all addresses)\n"
>>>>>>> 223a4364
           "-d            run as a daemon\n"
           "-r            maximize core file limit\n"
           "-u <username> assume identity of <username> (only when run as root)\n"
           "-m <num>      max memory to use for items in megabytes (default: 64 MB)\n"
           "-M            return error on memory exhausted (rather than removing items)\n"
           "-c <num>      max simultaneous connections (default: 1024)\n"
           "-k            lock down all paged memory.  Note that there is a\n"
           "              limit on how much memory you may lock.  Trying to\n"
           "              allocate more than that would fail, so be sure you\n"
           "              set the limit correctly for the user you started\n"
           "              the daemon with (not for -u <username> user;\n"
           "              under sh this is done with 'ulimit -S -l NUM_KB').\n"
           "-v            verbose (print errors/warnings while in event loop)\n"
           "-vv           very verbose (also print client commands/reponses)\n"
           "-vvv          extremely verbose (also print internal state transitions)\n"
           "-h            print this help and exit\n"
           "-i            print memcached and libevent license\n"
           "-P <file>     save PID in <file>, only used with -d option\n"
           "-f <factor>   chunk size growth factor (default: 1.25)\n"
           "-n <bytes>    minimum space allocated for key+value+flags (default: 48)\n"

#if defined(HAVE_GETPAGESIZES) && defined(HAVE_MEMCNTL)
           "-L            Try to use large memory pages (if available). Increasing\n"
           "              the memory page size could reduce the number of TLB misses\n"
           "              and improve the performance. In order to get large pages\n"
           "              from the OS, memcached will allocate the total item-cache\n"
           "              in one large chunk.\n"
#endif
           );

    printf("-D <char>     Use <char> as the delimiter between key prefixes and IDs.\n"
           "              This is used for per-prefix stats reporting. The default is\n"
           "              \":\" (colon). If this option is specified, stats collection\n"
           "              is turned on automatically; if not, then it may be turned on\n"
           "              by sending the \"stats detail on\" command to the server.\n");
    printf("-t <num>      number of threads to use (default: 4)\n");
    printf("-R            Maximum number of requests per event, limits the number of\n"
           "              requests process for a given connection to prevent \n"
           "              starvation (default: 20)\n");
    printf("-C            Disable use of CAS\n");
    printf("-b            Set the backlog queue limit (default: 1024)\n");
    printf("-B            Binding protocol - one of ascii, binary, or auto (default)\n");
    return;
}

static void usage_license(void) {
    printf(PACKAGE " " VERSION "\n\n");
    printf(
    "Copyright (c) 2003, Danga Interactive, Inc. <http://www.danga.com/>\n"
    "All rights reserved.\n"
    "\n"
    "Redistribution and use in source and binary forms, with or without\n"
    "modification, are permitted provided that the following conditions are\n"
    "met:\n"
    "\n"
    "    * Redistributions of source code must retain the above copyright\n"
    "notice, this list of conditions and the following disclaimer.\n"
    "\n"
    "    * Redistributions in binary form must reproduce the above\n"
    "copyright notice, this list of conditions and the following disclaimer\n"
    "in the documentation and/or other materials provided with the\n"
    "distribution.\n"
    "\n"
    "    * Neither the name of the Danga Interactive nor the names of its\n"
    "contributors may be used to endorse or promote products derived from\n"
    "this software without specific prior written permission.\n"
    "\n"
    "THIS SOFTWARE IS PROVIDED BY THE COPYRIGHT HOLDERS AND CONTRIBUTORS\n"
    "\"AS IS\" AND ANY EXPRESS OR IMPLIED WARRANTIES, INCLUDING, BUT NOT\n"
    "LIMITED TO, THE IMPLIED WARRANTIES OF MERCHANTABILITY AND FITNESS FOR\n"
    "A PARTICULAR PURPOSE ARE DISCLAIMED. IN NO EVENT SHALL THE COPYRIGHT\n"
    "OWNER OR CONTRIBUTORS BE LIABLE FOR ANY DIRECT, INDIRECT, INCIDENTAL,\n"
    "SPECIAL, EXEMPLARY, OR CONSEQUENTIAL DAMAGES (INCLUDING, BUT NOT\n"
    "LIMITED TO, PROCUREMENT OF SUBSTITUTE GOODS OR SERVICES; LOSS OF USE,\n"
    "DATA, OR PROFITS; OR BUSINESS INTERRUPTION) HOWEVER CAUSED AND ON ANY\n"
    "THEORY OF LIABILITY, WHETHER IN CONTRACT, STRICT LIABILITY, OR TORT\n"
    "(INCLUDING NEGLIGENCE OR OTHERWISE) ARISING IN ANY WAY OUT OF THE USE\n"
    "OF THIS SOFTWARE, EVEN IF ADVISED OF THE POSSIBILITY OF SUCH DAMAGE.\n"
    "\n"
    "\n"
    "This product includes software developed by Niels Provos.\n"
    "\n"
    "[ libevent ]\n"
    "\n"
    "Copyright 2000-2003 Niels Provos <provos@citi.umich.edu>\n"
    "All rights reserved.\n"
    "\n"
    "Redistribution and use in source and binary forms, with or without\n"
    "modification, are permitted provided that the following conditions\n"
    "are met:\n"
    "1. Redistributions of source code must retain the above copyright\n"
    "   notice, this list of conditions and the following disclaimer.\n"
    "2. Redistributions in binary form must reproduce the above copyright\n"
    "   notice, this list of conditions and the following disclaimer in the\n"
    "   documentation and/or other materials provided with the distribution.\n"
    "3. All advertising materials mentioning features or use of this software\n"
    "   must display the following acknowledgement:\n"
    "      This product includes software developed by Niels Provos.\n"
    "4. The name of the author may not be used to endorse or promote products\n"
    "   derived from this software without specific prior written permission.\n"
    "\n"
    "THIS SOFTWARE IS PROVIDED BY THE AUTHOR ``AS IS'' AND ANY EXPRESS OR\n"
    "IMPLIED WARRANTIES, INCLUDING, BUT NOT LIMITED TO, THE IMPLIED WARRANTIES\n"
    "OF MERCHANTABILITY AND FITNESS FOR A PARTICULAR PURPOSE ARE DISCLAIMED.\n"
    "IN NO EVENT SHALL THE AUTHOR BE LIABLE FOR ANY DIRECT, INDIRECT,\n"
    "INCIDENTAL, SPECIAL, EXEMPLARY, OR CONSEQUENTIAL DAMAGES (INCLUDING, BUT\n"
    "NOT LIMITED TO, PROCUREMENT OF SUBSTITUTE GOODS OR SERVICES; LOSS OF USE,\n"
    "DATA, OR PROFITS; OR BUSINESS INTERRUPTION) HOWEVER CAUSED AND ON ANY\n"
    "THEORY OF LIABILITY, WHETHER IN CONTRACT, STRICT LIABILITY, OR TORT\n"
    "(INCLUDING NEGLIGENCE OR OTHERWISE) ARISING IN ANY WAY OUT OF THE USE OF\n"
    "THIS SOFTWARE, EVEN IF ADVISED OF THE POSSIBILITY OF SUCH DAMAGE.\n"
    );

    return;
}

static void save_pid(const pid_t pid, const char *pid_file) {
    FILE *fp;
    if (pid_file == NULL)
        return;

    if ((fp = fopen(pid_file, "w")) == NULL) {
        fprintf(stderr, "Could not open the pid file %s for writing\n", pid_file);
        return;
    }

    fprintf(fp,"%ld\n", (long)pid);
    if (fclose(fp) == -1) {
        fprintf(stderr, "Could not close the pid file %s.\n", pid_file);
        return;
    }
}

static void remove_pidfile(const char *pid_file) {
  if (pid_file == NULL)
      return;

  if (unlink(pid_file) != 0) {
      fprintf(stderr, "Could not remove the pid file %s.\n", pid_file);
  }

}

static void sig_handler(const int sig) {
    printf("SIGINT handled.\n");
    exit(EXIT_SUCCESS);
}

#ifndef HAVE_SIGIGNORE
static int sigignore(int sig) {
    struct sigaction sa = { .sa_handler = SIG_IGN, .sa_flags = 0 };

    if (sigemptyset(&sa.sa_mask) == -1 || sigaction(sig, &sa, 0) == -1) {
        return -1;
    }
    return 0;
}
#endif


#if defined(HAVE_GETPAGESIZES) && defined(HAVE_MEMCNTL)
/*
 * On systems that supports multiple page sizes we may reduce the
 * number of TLB-misses by using the biggest available page size
 */
static int enable_large_pages(void) {
    int ret = -1;
    size_t sizes[32];
    int avail = getpagesizes(sizes, 32);
    if (avail != -1) {
        size_t max = sizes[0];
        struct memcntl_mha arg = {0};
        int ii;

        for (ii = 1; ii < avail; ++ii) {
            if (max < sizes[ii]) {
                max = sizes[ii];
            }
        }

        arg.mha_flags   = 0;
        arg.mha_pagesize = max;
        arg.mha_cmd = MHA_MAPSIZE_BSSBRK;

        if (memcntl(0, 0, MC_HAT_ADVISE, (caddr_t)&arg, 0, 0) == -1) {
            fprintf(stderr, "Failed to set large pages: %s\n",
                    strerror(errno));
            fprintf(stderr, "Will use default page size\n");
        } else {
            ret = 0;
        }
    } else {
        fprintf(stderr, "Failed to get supported pagesizes: %s\n",
                strerror(errno));
        fprintf(stderr, "Will use default page size\n");
    }

    return ret;
}
#endif

int main (int argc, char **argv) {
    int c;
    bool lock_memory = false;
    bool do_daemonize = false;
    bool preallocate = false;
    int maxcore = 0;
    char *username = NULL;
    char *pid_file = NULL;
    char *cproxy_cfg = NULL;
    char *cproxy_behavior = NULL;
    struct passwd *pw;
    struct rlimit rlim;
    /* listening sockets */
    static int *l_socket = NULL;

    /* udp socket */
    static int *u_socket = NULL;

    /* handle SIGINT */
    signal(SIGINT, sig_handler);

    /* init settings */
    settings_init();

    /* set stderr non-buffering (for running under, say, daemontools) */
    setbuf(stderr, NULL);

    /* process arguments */
    while (-1 != (c = getopt(argc, argv,
          "a:"  /* access mask for unix socket */
          "p:"  /* TCP port number to listen on */
          "s:"  /* unix socket path to listen on */
          "U:"  /* UDP port number to listen on */
          "m:"  /* max memory to use for items in megabytes */
          "M"   /* return error on memory exhausted */
          "c:"  /* max simultaneous connections */
          "k"   /* lock down all paged memory */
          "hi"  /* help, licence info */
          "r"   /* maximize core file limit */
          "v"   /* verbose */
          "d"   /* daemon mode */
          "l:"  /* interface to listen on */
          "u:"  /* user identity to run as */
          "P:"  /* save PID in file */
          "f:"  /* factor? */
          "n:"  /* minimum space allocated for key+value+flags */
          "t:"  /* threads */
          "D:"  /* prefix delimiter? */
          "L"   /* Large memory pages */
          "R:"  /* max requests per event */
          "C"   /* Disable use of CAS */
          "b:"  /* backlog queue limit */
          "z:"  /* cproxy configuration */
          "Z:"  /* cproxy behavior */
          "B:"  /* Binding protocol */
        ))) {
        switch (c) {
        case 'a':
            /* access for unix domain socket, as octal mask (like chmod)*/
            settings.access= strtol(optarg,NULL,8);
            break;

        case 'U':
            settings.udpport = atoi(optarg);
            break;
        case 'p':
            settings.port = atoi(optarg);
            break;
        case 's':
            settings.socketpath = optarg;
            break;
        case 'm':
            settings.maxbytes = ((size_t)atoi(optarg)) * 1024 * 1024;
            break;
        case 'M':
            settings.evict_to_free = 0;
            break;
        case 'c':
            settings.maxconns = atoi(optarg);
            break;
        case 'h':
            usage(argc, argv);
            exit(EXIT_SUCCESS);
        case 'i':
            usage_license();
            exit(EXIT_SUCCESS);
        case 'k':
            lock_memory = true;
            break;
        case 'v':
            settings.verbose++;
            break;
        case 'l':
            settings.inter= strdup(optarg);
            break;
        case 'd':
            do_daemonize = true;
            break;
        case 'r':
            maxcore = 1;
            break;
        case 'R':
            settings.reqs_per_event = atoi(optarg);
            if (settings.reqs_per_event == 0) {
                fprintf(stderr, "Number of requests per event must be greater than 0\n");
                return 1;
            }
            break;
        case 'u':
            username = optarg;
            break;
        case 'P':
            pid_file = optarg;
            break;
        case 'f':
            settings.factor = atof(optarg);
            if (settings.factor <= 1.0) {
                fprintf(stderr, "Factor must be greater than 1\n");
                return 1;
            }
            break;
        case 'n':
            settings.chunk_size = atoi(optarg);
            if (settings.chunk_size == 0) {
                fprintf(stderr, "Chunk size must be greater than 0\n");
                return 1;
            }
            break;
        case 't':
            settings.num_threads = atoi(optarg) + 1; /* Extra dispatch thread */
            if (settings.num_threads == 0) {
                fprintf(stderr, "Number of threads must be greater than 0\n");
                return 1;
            }
            break;
        case 'D':
            if (! optarg || ! optarg[0]) {
                fprintf(stderr, "No delimiter specified\n");
                return 1;
            }
            settings.prefix_delimiter = optarg[0];
            settings.detail_enabled = 1;
            break;
        case 'L' :
#if defined(HAVE_GETPAGESIZES) && defined(HAVE_MEMCNTL)
            if (enable_large_pages() == 0) {
                preallocate = true;
            }
#endif
            break;
        case 'C' :
            settings.use_cas = false;
            break;
        case 'b' :
            settings.backlog = atoi(optarg);
            break;
        case 'z' :
            cproxy_cfg = strdup(optarg);
            break;
        case 'Z' :
            cproxy_behavior = strdup(optarg);
            break;
        case 'B':
            if (strcmp(optarg, "auto") == 0) {
                settings.binding_protocol = negotiating_prot;
            } else if (strcmp(optarg, "binary") == 0) {
                settings.binding_protocol = binary_prot;
            } else if (strcmp(optarg, "ascii") == 0) {
                settings.binding_protocol = ascii_prot;
            } else {
                fprintf(stderr, "Invalid value for binding protocol: %s\n"
                        " -- should be one of auto, binary, or ascii\n", optarg);
                exit(EX_USAGE);
            }
            break;
        default:
            fprintf(stderr, "Illegal argument \"%c\"\n", c);
            return 1;
        }
    }

    if (cproxy_cfg &&
        settings.port == -1 &&
        settings.udpport == -1) {
        // Default behavior when we're a proxy is to also
        // behave as a memcached on port 11210.
        //
        settings.port = 11210;
    }

    if (maxcore != 0) {
        struct rlimit rlim_new;
        /*
         * First try raising to infinity; if that fails, try bringing
         * the soft limit to the hard.
         */
        if (getrlimit(RLIMIT_CORE, &rlim) == 0) {
            rlim_new.rlim_cur = rlim_new.rlim_max = RLIM_INFINITY;
            if (setrlimit(RLIMIT_CORE, &rlim_new)!= 0) {
                /* failed. try raising just to the old max */
                rlim_new.rlim_cur = rlim_new.rlim_max = rlim.rlim_max;
                (void)setrlimit(RLIMIT_CORE, &rlim_new);
            }
        }
        /*
         * getrlimit again to see what we ended up with. Only fail if
         * the soft limit ends up 0, because then no core files will be
         * created at all.
         */

        if ((getrlimit(RLIMIT_CORE, &rlim) != 0) || rlim.rlim_cur == 0) {
            fprintf(stderr, "failed to ensure corefile creation\n");
            exit(EX_OSERR);
        }
    }

    /*
     * If needed, increase rlimits to allow as many connections
     * as needed.
     */

    if (getrlimit(RLIMIT_NOFILE, &rlim) != 0) {
        fprintf(stderr, "failed to getrlimit number of files\n");
        exit(EX_OSERR);
    } else {
        int maxfiles = settings.maxconns;
        if (rlim.rlim_cur < maxfiles)
            rlim.rlim_cur = maxfiles + 3;
        if (rlim.rlim_max < rlim.rlim_cur)
            rlim.rlim_max = rlim.rlim_cur;
        if (setrlimit(RLIMIT_NOFILE, &rlim) != 0) {
            fprintf(stderr, "failed to set rlimit for open files. Try running as root or requesting smaller maxconns value.\n");
            exit(EX_OSERR);
        }
    }

    /* lose root privileges if we have them */
    if (getuid() == 0 || geteuid() == 0) {
        if (username == 0 || *username == '\0') {
            fprintf(stderr, "can't run as root without the -u switch\n");
            exit(EX_USAGE);
        }
        if ((pw = getpwnam(username)) == 0) {
            fprintf(stderr, "can't find the user %s to switch to\n", username);
            exit(EX_NOUSER);
        }
        if (setgid(pw->pw_gid) < 0 || setuid(pw->pw_uid) < 0) {
            fprintf(stderr, "failed to assume identity of user %s\n", username);
            exit(EX_OSERR);
        }
    }

    /* daemonize if requested */
    /* if we want to ensure our ability to dump core, don't chdir to / */
    if (do_daemonize) {
        if (sigignore(SIGHUP) == -1) {
            perror("Failed to ignore SIGHUP");
        }
        if (daemonize(maxcore, settings.verbose) == -1) {
            fprintf(stderr, "failed to daemon() in order to daemonize\n");
            exit(EXIT_FAILURE);
        }
    }

    /* lock paged memory if needed */
    if (lock_memory) {
#ifdef HAVE_MLOCKALL
        int res = mlockall(MCL_CURRENT | MCL_FUTURE);
        if (res != 0) {
            fprintf(stderr, "warning: -k invalid, mlockall() failed: %s\n",
                    strerror(errno));
        }
#else
        fprintf(stderr, "warning: -k invalid, mlockall() not supported on this platform.  proceeding without.\n");
#endif
    }

    /* initialize main thread libevent instance */
    main_base = event_init();

    /* initialize other stuff */
    item_init();
    stats_init();
    assoc_init();
    conn_init();
    slabs_init(settings.maxbytes, settings.factor, preallocate);

    /*
     * ignore SIGPIPE signals; we can use errno == EPIPE if we
     * need that information
     */
    if (sigignore(SIGPIPE) == -1) {
        perror("failed to ignore SIGPIPE; sigaction");
        exit(EX_OSERR);
    }
    /* start up worker threads if MT mode */
    thread_init(settings.num_threads, main_base);
    /* save the PID in if we're a daemon, do this after thread_init due to
       a file descriptor handling bug somewhere in libevent */

    if (start_assoc_maintenance_thread() == -1) {
        exit(EXIT_FAILURE);
    }

    if (do_daemonize)
        save_pid(getpid(), pid_file);
    /* initialise clock event */
    clock_handler(0, 0, 0);

    /* create unix mode sockets after dropping privileges */
    if (settings.socketpath != NULL) {
        errno = 0;
        if (server_socket_unix(settings.socketpath,settings.access)) {
          fprintf(stderr, "failed to listen on UNIX socket: %s\n",
                  settings.socketpath);
          if (errno != 0)
              perror("socket listen");
          exit(EX_OSERR);
        }
    }

    /* create the listening socket, bind it, and init */
    if (settings.socketpath == NULL) {
        int udp_port;
        errno = 0;
        if (settings.port > 0 && server_socket(settings.port,
                                               settings.binding_protocol,
                                               tcp_transport)) {
            fprintf(stderr, "failed to listen on TCP port %d\n", settings.port);
            if (errno != 0)
                perror("tcp listen");
            exit(EX_OSERR);
        }

        /*
         * initialization order: first create the listening sockets
         * (may need root on low ports), then drop root if needed,
         * then daemonise if needed, then init libevent (in some cases
         * descriptors created by libevent wouldn't survive forking).
         */
        udp_port = settings.udpport ? settings.udpport : settings.port;

        /* create the UDP listening socket and bind it */
        errno = 0;
        if (settings.udpport > 0 && server_socket(settings.udpport,
                                                  settings.binding_protocol,
                                                  udp_transport)) {
            fprintf(stderr, "failed to listen on UDP port %d\n", settings.udpport);
            if (errno != 0)
                perror("udp listen");
            exit(EX_OSERR);
        }
    }

    /* Do cproxy_init after we create normal memcached sockets, because
     * we can be a proxy to ourselves for testing.
     */
    if (cproxy_cfg) {
        cproxy_init(cproxy_cfg,
                    cproxy_behavior,
                    settings.num_threads,
                    main_base);
        free(cproxy_cfg);
    } else {
        int i = argc - 1;
        while (i > 0) {
            if (strncmp(argv[i], "apikey=", 7) == 0 ||
                strchr(argv[i], '@') != NULL) {
                cproxy_init(argv[i], cproxy_behavior,
                            settings.num_threads,
                            main_base);
                break;
            }
            i--;
        }
        if (i <= 0 &&
            settings.port <= 0 &&
            settings.udpport <= 0) {
            fprintf(stderr,
                    "error: need proxy configuration.  See usage (-h).\n");
            return 1;
        }
    }

    if (cproxy_behavior)
        free(cproxy_behavior);

    /* Drop privileges no longer needed */
    drop_privileges();

#ifdef MAIN_CHECK
    main_check(argc, argv);
#endif

    /* enter the event loop */
    event_base_loop(main_base, 0);

    stop_assoc_maintenance_thread();

    /* remove the PID file if we're a daemon */
    if (do_daemonize)
        remove_pidfile(pid_file);
    /* Clean up strdup() call for bind() address */
    if (settings.inter)
      free(settings.inter);
    if (l_socket)
      free(l_socket);
    if (u_socket)
      free(u_socket);

    return EXIT_SUCCESS;
}<|MERGE_RESOLUTION|>--- conflicted
+++ resolved
@@ -3744,16 +3744,10 @@
            "-p <num>      TCP port number to listen on (default: 11211)\n"
            "              to have moxi be a memcached server\n"
            "-U <num>      UDP port number to listen on (default: 11211, 0 is off)\n"
-<<<<<<< HEAD
            "              to have moxi be a memcached server\n"
-           "-s <file>     unix socket path to listen on (disables network support)\n"
-           "-a <mask>     access mask for unix socket, in octal (default 0700)\n"
-           "-l <ip_addr>  interface to listen on, default is INADDR_ANY\n"
-=======
            "-s <file>     UNIX socket path to listen on (disables network support)\n"
            "-a <mask>     access mask for UNIX socket, in octal (default: 0700)\n"
            "-l <ip_addr>  interface to listen on (default: INADDR_ANY, all addresses)\n"
->>>>>>> 223a4364
            "-d            run as a daemon\n"
            "-r            maximize core file limit\n"
            "-u <username> assume identity of <username> (only when run as root)\n"
